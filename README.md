--- conflicted
+++ resolved
@@ -67,16 +67,12 @@
 
 ```js
 import * as Blockly from 'blockly';
-<<<<<<< HEAD
-import {KeyboardNavigation} from '@blockly/keyboard-experiment';
+import {KeyboardNavigation} from '@blockly/keyboard-navigation';
 
 // Register styles. Only do this once per page-load.
 // Must be done before calling Blockly.inject.
 KeyboardNavigation.registerKeyboardNavigationStyles();
 
-=======
-import {KeyboardNavigation} from '@blockly/keyboard-navigation';
->>>>>>> e5a784b4
 // Inject Blockly.
 const workspace = Blockly.inject('blocklyDiv', {
   toolbox: toolboxCategories,
@@ -93,6 +89,10 @@
 import * as Blockly from 'blockly';
 import {KeyboardNavigation} from '@blockly/keyboard-navigation';
 import {CrossTabCopyPaste} from '@blockly/plugin-cross-tab-copy-paste';
+
+// Register styles. Only do this once per page-load.
+// Must be done before calling Blockly.inject.
+KeyboardNavigation.registerKeyboardNavigationStyles();
 
 // Inject Blockly.
 const workspace = Blockly.inject('blocklyDiv', {
