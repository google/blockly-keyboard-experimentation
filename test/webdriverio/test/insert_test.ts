--- conflicted
+++ resolved
@@ -15,13 +15,10 @@
   testFileLocations,
   testSetup,
   keyRight,
-<<<<<<< HEAD
   getCurrentFocusedBlockId,
   blockIsPresent,
-=======
   keyUp,
   tabNavigateToToolbox,
->>>>>>> a51caa50
 } from './test_setup.js';
 
 suite('Insert test', function () {
