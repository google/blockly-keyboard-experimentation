--- conflicted
+++ resolved
@@ -63,35 +63,4 @@
       - name: Run tests
         run: |
           cd main
-<<<<<<< HEAD
-          npm run test
-=======
-          npm run test:ci
-
-  webdriverio_tests:
-    name: WebdriverIO tests (against pinned v12)
-    # Don't run pinned version checks for PRs.
-    if: ${{ !github.base_ref }}
-    timeout-minutes: 10
-    runs-on: ${{ matrix.os }}
-
-    strategy:
-      fail-fast: false
-      matrix:
-        os: [ubuntu-latest, macos-latest]
-
-    steps:
-      - name: Checkout experimentation plugin
-        uses: actions/checkout@v4
-
-      - name: Use Node.js 20.x
-        uses: actions/setup-node@v4
-        with:
-          node-version: 20.x
-
-      - name: NPM install
-        run: npm install
-
-      - name: Run tests
-        run: npm run test:ci
->>>>>>> 0888bc21
+          npm run test:ci