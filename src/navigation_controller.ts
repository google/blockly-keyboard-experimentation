--- conflicted
+++ resolved
@@ -31,11 +31,8 @@
 import {InsertAction} from './actions/insert';
 import {Clipboard} from './actions/clipboard';
 import {WorkspaceMovement} from './actions/ws_movement';
-<<<<<<< HEAD
 import {ExitAction} from './actions/exit';
-=======
 import {EnterAction} from './actions/enter';
->>>>>>> 6ad95c0a
 import {DisconnectAction} from './actions/disconnect';
 
 const KeyCodes = BlocklyUtils.KeyCodes;
@@ -88,18 +85,15 @@
     this.canCurrentlyEdit.bind(this),
   );
 
-<<<<<<< HEAD
   exitAction: ExitAction = new ExitAction(
     this.navigation,
     this.canCurrentlyNavigate.bind(this),
-=======
+
   enterAction: EnterAction = new EnterAction(
     this.navigation,
     this.canCurrentlyEdit.bind(this),
->>>>>>> 6ad95c0a
   );
 
-  hasNavigationFocus: boolean = false;
   navigationFocus: NAVIGATION_FOCUS_MODE = NAVIGATION_FOCUS_MODE.NONE;
 
   /**
@@ -645,11 +639,8 @@
     this.deleteAction.install();
     this.insertAction.install();
     this.workspaceMovement.install();
-<<<<<<< HEAD
     this.exitAction.install();
-=======
     this.enterAction.install();
->>>>>>> 6ad95c0a
     this.disconnectAction.install();
 
     this.clipboard.install();
@@ -674,11 +665,8 @@
     this.disconnectAction.uninstall();
     this.clipboard.uninstall();
     this.workspaceMovement.uninstall();
-<<<<<<< HEAD
     this.exitAction.uninstall();
-=======
     this.enterAction.uninstall();
->>>>>>> 6ad95c0a
     this.shortcutDialog.uninstall();
 
     this.removeShortcutHandlers();
