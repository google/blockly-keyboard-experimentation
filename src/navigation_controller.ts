/**
 * @license
 * Copyright 2021 Google LLC
 * SPDX-License-Identifier: Apache-2.0
 */

/**
 * @fileoverview Registers all of the keyboard shortcuts that are necessary for
 * navigating blockly using the keyboard.
 * @author aschmiedt@google.com (Abby Schmiedt)
 */

import './gesture_monkey_patch';

import * as Blockly from 'blockly/core';
import {
  ASTNode,
  ShortcutRegistry,
  Toolbox,
  utils as BlocklyUtils,
  WorkspaceSvg,
} from 'blockly/core';

import * as Constants from './constants';
import {Navigation} from './navigation';
import {Announcer} from './announcer';
import {LineCursor} from './line_cursor';
import {ShortcutDialog} from './shortcut_dialog';
import {DeleteAction} from './actions/delete';
import {InsertAction} from './actions/insert';
import {Clipboard} from './actions/clipboard';

const KeyCodes = BlocklyUtils.KeyCodes;
const createSerializedKey = ShortcutRegistry.registry.createSerializedKey.bind(
  ShortcutRegistry.registry,
);

<<<<<<< HEAD
interface Scope {
  block?: BlockSvg;
  workspace?: WorkspaceSvg;
  comment?: comments.RenderedWorkspaceComment;
  connection?: Connection;
}

/** Represents the current focus mode of the navigation controller. */
enum NAVIGATION_FOCUS_MODE {
  /** Indicates that no interactive elements of Blockly currently have focus. */
  NONE = 'none',
  /** Indicates that the toolbox currently has focus. */
  TOOLBOX = 'toolbox',
  /** Indicates that the main workspace currently has focus. */
  WORKSPACE = 'workspace',
}

=======
>>>>>>> 07477f7f
/**
 * Class for registering shortcuts for keyboard navigation.
 */
export class NavigationController {
  navigation: Navigation = new Navigation();
  announcer: Announcer = new Announcer();
  shortcutDialog: ShortcutDialog = new ShortcutDialog();

  /** Context menu and keyboard action for deletion. */
  deleteAction: DeleteAction = new DeleteAction(
    this.navigation,
    this.canCurrentlyEdit.bind(this),
  );

  /** Context menu and keyboard action for insertion. */
  insertAction: InsertAction = new InsertAction(
    this.navigation,
    this.canCurrentlyEdit.bind(this),
  );

  clipboard: Clipboard = new Clipboard(
    this.navigation,
    this.canCurrentlyEdit.bind(this),
  );

  navigationFocus: NAVIGATION_FOCUS_MODE = NAVIGATION_FOCUS_MODE.NONE;

  /**
   * Original Toolbox.prototype.onShortcut method, saved by
   * addShortcutHandlers.
   */
  private origToolboxOnShortcut:
    | typeof Blockly.Toolbox.prototype.onShortcut
    | null = null;

  /**
   * Registers the default keyboard shortcuts for keyboard navigation.
   */
  init() {
    this.addShortcutHandlers();
    this.registerDefaults();
  }

  /**
   * Monkeypatches core Blockly components to add methods that allow
   * them to handle keyboard shortcuts when in keyboard navigation
   * mode.
   */
  protected addShortcutHandlers() {
    this.origToolboxOnShortcut = Toolbox.prototype.onShortcut;
    Toolbox.prototype.onShortcut = this.toolboxHandler;
  }

  /**
   * Removes monkeypatches from core Blockly components.
   */
  protected removeShortcutHandlers() {
    if (!this.origToolboxOnShortcut) {
      throw new Error('no original onShortcut method recorded');
    }
    Blockly.Toolbox.prototype.onShortcut = this.origToolboxOnShortcut;
    this.origToolboxOnShortcut = null;
  }

  /**
   * Handles the given keyboard shortcut.
   * This is only triggered when keyboard accessibility mode is enabled.
   *
   * @param shortcut The shortcut to be handled.
   * @returns True if the toolbox handled the shortcut, false otherwise.
   */
  protected toolboxHandler(
    this: Blockly.Toolbox,
    shortcut: ShortcutRegistry.KeyboardShortcut,
  ): boolean {
    if (!this.selectedItem_) {
      return false;
    }
    switch (shortcut.name) {
      case Constants.SHORTCUT_NAMES.PREVIOUS:
        return (this as any).selectPrevious();
      case Constants.SHORTCUT_NAMES.OUT:
        return (this as any).selectParent();
      case Constants.SHORTCUT_NAMES.NEXT:
        return (this as any).selectNext();
      case Constants.SHORTCUT_NAMES.IN:
        return (this as any).selectChild();
      default:
        return false;
    }
  }

  /**
   * Adds all necessary event listeners and markers to a workspace for keyboard
   * navigation to work. This must be called for keyboard navigation to work
   * on a workspace.
   *
   * @param workspace The workspace to add keyboard
   *     navigation to.
   */
  addWorkspace(workspace: WorkspaceSvg) {
    this.navigation.addWorkspace(workspace);
  }

  /**
   * Removes all necessary event listeners and markers to a workspace for
   * keyboard navigation to work.
   *
   * @param workspace The workspace to remove keyboard
   *     navigation from.
   */
  removeWorkspace(workspace: WorkspaceSvg) {
    this.navigation.removeWorkspace(workspace);
  }

  /**
   * Sets whether the navigation controller has toolbox focus and will enable
   * keyboard navigation in the toolbox.
   *
   * If the workspace doesn't have a toolbox, this function is a no-op.
   *
   * @param workspace the workspace that now has toolbox input focus.
   * @param isFocused whether the environment has browser focus.
   */
  updateToolboxFocus(workspace: WorkspaceSvg, isFocused: boolean) {
    if (!workspace.getToolbox()) return;
    if (isFocused) {
      this.navigation.focusToolbox(workspace);
      this.navigationFocus = NAVIGATION_FOCUS_MODE.TOOLBOX;
    } else {
      this.navigation.blurToolbox(workspace);
      this.navigationFocus = NAVIGATION_FOCUS_MODE.NONE;
    }
  }

  /**
   * Sets whether the navigation controller has workspace focus. This will
   * enable keyboard navigation within the workspace. Additionally, the cursor
   * may be reset if it hasn't already been positioned in the workspace.
   *
   * @param workspace the workspace that now has workspace input focus.
   * @param isFocused whether the environment has browser focus.
   */
  updateWorkspaceFocus(workspace: WorkspaceSvg, isFocused: boolean) {
    if (isFocused) {
      this.navigation.focusWorkspace(workspace, true);
      this.navigationFocus = NAVIGATION_FOCUS_MODE.WORKSPACE;
    } else {
      this.navigationFocus = NAVIGATION_FOCUS_MODE.NONE;
    }
  }

  /**
   * Determines whether keyboard navigation should be allowed based on the
   * current state of the workspace.
   *
   * A return value of 'true' generally indicates that either the workspace or
   * toolbox both has enabled keyboard navigation and is currently in a state
   * (e.g. focus) that can support keyboard navigation.
   *
   * @param workspace the workspace in which keyboard navigation may be allowed.
   * @returns whether keyboard navigation is currently allowed.
   */
  private canCurrentlyNavigate(workspace: WorkspaceSvg) {
    return this.canCurrentlyNavigateInToolbox(workspace) ||
      this.canCurrentlyNavigateInWorkspace(workspace);
  }

  private canCurrentlyNavigateInToolbox(workspace: WorkspaceSvg) {
    return workspace.keyboardAccessibilityMode &&
      this.navigationFocus == NAVIGATION_FOCUS_MODE.TOOLBOX;
  }

  private canCurrentlyNavigateInWorkspace(workspace: WorkspaceSvg) {
    return workspace.keyboardAccessibilityMode &&
      this.navigationFocus == NAVIGATION_FOCUS_MODE.WORKSPACE;
  }

  /**
   * Determines whether the provided workspace is currently keyboard navigable
   * and editable.
   *
   * For the navigability criteria, see canCurrentlyKeyboardNavigate.
   *
   * @param workspace the workspace in which keyboard editing may be allowed.
   * @returns whether keyboard navigation and editing is currently allowed.
   */
  private canCurrentlyEdit(workspace: WorkspaceSvg) {
    return this.canCurrentlyNavigate(workspace) && !workspace.options.readOnly;
  }

  /**
   * Turns on keyboard navigation.
   *
   * @param workspace The workspace to turn on keyboard
   *     navigation for.
   */
  enable(workspace: WorkspaceSvg) {
    this.navigation.enableKeyboardAccessibility(workspace);
  }

  /**
   * Turns off keyboard navigation.
   *
   * @param workspace The workspace to turn off keyboard
   *     navigation on.
   */
  disable(workspace: WorkspaceSvg) {
    this.navigation.disableKeyboardAccessibility(workspace);
  }

  /**
   * Gives the cursor to the field to handle if the cursor is on a field.
   *
   * @param workspace The workspace to check.
   * @param shortcut The shortcut
   *     to give to the field.
   * @returns True if the shortcut was handled by the field, false
   *     otherwise.
   */
  protected fieldShortcutHandler(
    workspace: WorkspaceSvg,
    shortcut: ShortcutRegistry.KeyboardShortcut,
  ): boolean {
    const cursor = workspace.getCursor();
    if (!cursor || !cursor.getCurNode()) {
      return false;
    }
    const curNode = cursor.getCurNode();
    if (curNode.getType() === ASTNode.types.FIELD) {
      return (curNode.getLocation() as Blockly.Field).onShortcut(shortcut);
    }
    return false;
  }

  /**
   * List all the currently registered shortcuts.
   */
  listShortcuts() {
    this.announcer.listShortcuts();
  }

  /**
   * Dictionary of KeyboardShortcuts.
   */
  protected shortcuts: {
    [name: string]: ShortcutRegistry.KeyboardShortcut;
  } = {
    /** Go to the previous location. */
    previous: {
      name: Constants.SHORTCUT_NAMES.PREVIOUS,
      preconditionFn: (workspace) => this.canCurrentlyNavigate(workspace),
      callback: (workspace, _, shortcut) => {
        const flyout = workspace.getFlyout();
        const toolbox = workspace.getToolbox() as Blockly.Toolbox;
        let isHandled = false;
        switch (this.navigation.getState(workspace)) {
          case Constants.STATE.WORKSPACE:
            isHandled = this.fieldShortcutHandler(workspace, shortcut);
            if (!isHandled) {
              workspace.getCursor()?.prev();
              isHandled = true;
            }
            return isHandled;
          case Constants.STATE.FLYOUT:
            isHandled = this.fieldShortcutHandler(workspace, shortcut);
            if (!isHandled && flyout) {
              flyout.getWorkspace()?.getCursor()?.prev();
              isHandled = true;
            }
            return isHandled;
          case Constants.STATE.TOOLBOX:
            return toolbox && typeof toolbox.onShortcut === 'function'
              ? toolbox.onShortcut(shortcut)
              : false;
          default:
            return false;
        }
      },
      keyCodes: [KeyCodes.UP],
    },

    /** Turn keyboard navigation on or off. */
    toggleKeyboardNav: {
      name: Constants.SHORTCUT_NAMES.TOGGLE_KEYBOARD_NAV,
      callback: (workspace) => {
        if (workspace.keyboardAccessibilityMode) {
          this.navigation.disableKeyboardAccessibility(workspace);
        } else {
          this.navigation.enableKeyboardAccessibility(workspace);
        }
        return true;
      },
      keyCodes: [
        createSerializedKey(KeyCodes.K, [KeyCodes.CTRL, KeyCodes.SHIFT]),
      ],
    },

    /** Go to the out location. */
    out: {
      name: Constants.SHORTCUT_NAMES.OUT,
      preconditionFn: (workspace) => this.canCurrentlyNavigate(workspace),
      callback: (workspace, _, shortcut) => {
        const toolbox = workspace.getToolbox() as Blockly.Toolbox;
        let isHandled = false;
        switch (this.navigation.getState(workspace)) {
          case Constants.STATE.WORKSPACE:
            isHandled = this.fieldShortcutHandler(workspace, shortcut);
            if (!isHandled && workspace) {
              workspace.getCursor()?.out();
              isHandled = true;
            }
            return isHandled;
          case Constants.STATE.FLYOUT:
            this.navigation.focusToolbox(workspace);
            return true;
          case Constants.STATE.TOOLBOX:
            return toolbox && typeof toolbox.onShortcut === 'function'
              ? toolbox.onShortcut(shortcut)
              : false;
          default:
            return false;
        }
      },
      keyCodes: [KeyCodes.LEFT],
    },

    /** Go to the next location. */
    next: {
      name: Constants.SHORTCUT_NAMES.NEXT,
      preconditionFn: (workspace) => this.canCurrentlyNavigate(workspace),
      callback: (workspace, _, shortcut) => {
        const toolbox = workspace.getToolbox() as Blockly.Toolbox;
        const flyout = workspace.getFlyout();
        let isHandled = false;
        switch (this.navigation.getState(workspace)) {
          case Constants.STATE.WORKSPACE:
            isHandled = this.fieldShortcutHandler(workspace, shortcut);
            if (!isHandled && workspace) {
              workspace.getCursor()?.next();
              isHandled = true;
            }
            return isHandled;
          case Constants.STATE.FLYOUT:
            isHandled = this.fieldShortcutHandler(workspace, shortcut);
            if (!isHandled && flyout) {
              flyout.getWorkspace()?.getCursor()?.next();
              isHandled = true;
            }
            return isHandled;
          case Constants.STATE.TOOLBOX:
            return toolbox && typeof toolbox.onShortcut === 'function'
              ? toolbox.onShortcut(shortcut)
              : false;
          default:
            return false;
        }
      },
      keyCodes: [KeyCodes.DOWN],
    },

    /** Go to the in location. */
    in: {
      name: Constants.SHORTCUT_NAMES.IN,
      preconditionFn: (workspace) => this.canCurrentlyNavigate(workspace),
      callback: (workspace, _, shortcut) => {
        const toolbox = workspace.getToolbox() as Blockly.Toolbox;
        let isHandled = false;
        switch (this.navigation.getState(workspace)) {
          case Constants.STATE.WORKSPACE:
            isHandled = this.fieldShortcutHandler(workspace, shortcut);
            if (!isHandled && workspace) {
              workspace.getCursor()?.in();
              isHandled = true;
            }
            return isHandled;
          case Constants.STATE.TOOLBOX:
            isHandled =
              toolbox && typeof toolbox.onShortcut === 'function'
                ? toolbox.onShortcut(shortcut)
                : false;
            if (!isHandled) {
              this.navigation.focusFlyout(workspace);
            }
            return true;
          default:
            return false;
        }
      },
      keyCodes: [KeyCodes.RIGHT],
    },

    /**
     * Enter key:
     *
     * - On the flyout: press a button or choose a block to place.
     * - On a stack: open a block's context menu or field's editor.
     * - On the workspace: open the context menu.
     */
    enter: {
      name: Constants.SHORTCUT_NAMES.EDIT_OR_CONFIRM,
      preconditionFn: (workspace) => this.canCurrentlyEdit(workspace),
      callback: (workspace, event) => {
        event.preventDefault();

        let flyoutCursor;
        let curNode;
        let nodeType;

        switch (this.navigation.getState(workspace)) {
          case Constants.STATE.WORKSPACE:
            this.navigation.handleEnterForWS(workspace);
            return true;
          case Constants.STATE.FLYOUT:
            flyoutCursor = this.navigation.getFlyoutCursor(workspace);
            if (!flyoutCursor) {
              return false;
            }
            curNode = flyoutCursor.getCurNode();
            nodeType = curNode.getType();

            switch (nodeType) {
              case ASTNode.types.STACK:
                this.navigation.insertFromFlyout(workspace);
                break;
              case ASTNode.types.BUTTON:
                this.navigation.triggerButtonCallback(workspace);
                break;
            }

            return true;
          default:
            return false;
        }
      },
      keyCodes: [KeyCodes.ENTER, KeyCodes.SPACE],
    },

    /**
     * Cmd/Ctrl/Alt+Enter key:
     *
     * Shows the action menu.
     */
    menu: {
      name: Constants.SHORTCUT_NAMES.MENU,
      preconditionFn: (workspace) => this.canCurrentlyNavigate(workspace),
      callback: (workspace) => {
        switch (this.navigation.getState(workspace)) {
          case Constants.STATE.WORKSPACE:
            return this.navigation.openActionMenu(workspace);
          default:
            return false;
        }
      },
      keyCodes: [
        createSerializedKey(KeyCodes.ENTER, [KeyCodes.CTRL]),
        createSerializedKey(KeyCodes.ENTER, [KeyCodes.ALT]),
        createSerializedKey(KeyCodes.ENTER, [KeyCodes.META]),
      ],
    },

    /** Disconnect two blocks. */
    disconnect: {
      name: Constants.SHORTCUT_NAMES.DISCONNECT,
      preconditionFn: (workspace) => this.canCurrentlyEdit(workspace),
      callback: (workspace) => {
        switch (this.navigation.getState(workspace)) {
          case Constants.STATE.WORKSPACE:
            this.navigation.disconnectBlocks(workspace);
            return true;
          default:
            return false;
        }
      },
      keyCodes: [KeyCodes.X],
    },

    /** Move focus to or from the toolbox. */
    focusToolbox: {
      name: Constants.SHORTCUT_NAMES.TOOLBOX,
      preconditionFn: (workspace) => this.canCurrentlyEdit(workspace),
      callback: (workspace) => {
        switch (this.navigation.getState(workspace)) {
          case Constants.STATE.WORKSPACE:
            if (!workspace.getToolbox()) {
              this.navigation.focusFlyout(workspace);
            } else {
              this.navigation.focusToolbox(workspace);
            }
            return true;
          default:
            return false;
        }
      },
      keyCodes: [KeyCodes.T],
    },

    /** Exit the current location and focus on the workspace. */
    exit: {
      name: Constants.SHORTCUT_NAMES.EXIT,
      preconditionFn: (workspace) => this.canCurrentlyNavigate(workspace),
      callback: (workspace) => {
        switch (this.navigation.getState(workspace)) {
          case Constants.STATE.FLYOUT:
            this.navigation.focusWorkspace(workspace);
            return true;
          case Constants.STATE.TOOLBOX:
            this.navigation.focusWorkspace(workspace);
            return true;
          default:
            return false;
        }
      },
      keyCodes: [KeyCodes.ESC],
      allowCollision: true,
    },

    /** Move the cursor on the workspace to the left. */
    wsMoveLeft: {
      name: Constants.SHORTCUT_NAMES.MOVE_WS_CURSOR_LEFT,
      preconditionFn: (workspace) => this.canCurrentlyEdit(workspace),
      callback: (workspace) => {
        return this.navigation.moveWSCursor(workspace, -1, 0);
      },
      keyCodes: [createSerializedKey(KeyCodes.A, [KeyCodes.SHIFT])],
    },

    /** Move the cursor on the workspace to the right. */
    wsMoveRight: {
      name: Constants.SHORTCUT_NAMES.MOVE_WS_CURSOR_RIGHT,
      preconditionFn: (workspace) => this.canCurrentlyEdit(workspace),
      callback: (workspace) => {
        return this.navigation.moveWSCursor(workspace, 1, 0);
      },
      keyCodes: [createSerializedKey(KeyCodes.D, [KeyCodes.SHIFT])],
    },

    /** Move the cursor on the workspace up. */
    wsMoveUp: {
      name: Constants.SHORTCUT_NAMES.MOVE_WS_CURSOR_UP,
      preconditionFn: (workspace) => this.canCurrentlyEdit(workspace),
      callback: (workspace) => {
        return this.navigation.moveWSCursor(workspace, 0, -1);
      },
      keyCodes: [createSerializedKey(KeyCodes.W, [KeyCodes.SHIFT])],
    },

    /** Move the cursor on the workspace down. */
    wsMoveDown: {
      name: Constants.SHORTCUT_NAMES.MOVE_WS_CURSOR_DOWN,
      preconditionFn: (workspace) => this.canCurrentlyEdit(workspace),
      callback: (workspace) => {
        return this.navigation.moveWSCursor(workspace, 0, 1);
      },
      keyCodes: [createSerializedKey(KeyCodes.S, [KeyCodes.SHIFT])],
    },

    /** List all of the currently registered shortcuts. */
    announceShortcuts: {
      name: Constants.SHORTCUT_NAMES.LIST_SHORTCUTS,
      callback: () => {
        this.shortcutDialog.toggle();
        return true;
      },
      keyCodes: [KeyCodes.SLASH],
    },

    /** Announce the current location of the cursor. */
    announceLocation: {
      name: Constants.SHORTCUT_NAMES.ANNOUNCE,
      callback: (workspace) => {
        const cursor = workspace.getCursor();
        if (!cursor) return false;
        // Print out the type of the current node.
        this.announcer.setText(cursor.getCurNode().getType());
        return true;
      },
      keyCodes: [KeyCodes.A],
    },

    /** Go to the next sibling of the cursor's current location. */
    nextSibling: {
      name: Constants.SHORTCUT_NAMES.GO_TO_NEXT_SIBLING,
      preconditionFn: (workspace) => this.canCurrentlyNavigate(workspace),
      // Jump to the next node at the same level, when in the workspace.
      callback: (workspace, e, shortcut) => {
        const cursor = workspace.getCursor() as LineCursor;

        if (this.navigation.getState(workspace) === Constants.STATE.WORKSPACE) {
          if (this.fieldShortcutHandler(workspace, shortcut)) {
            this.announcer.setText('next sibling (handled by field)');
            return true;
          }
          if (cursor.nextSibling()) {
            this.announcer.setText('next sibling (success)');
            return true;
          }
        }
        this.announcer.setText('next sibling (no-op)');
        return false;
      },
      keyCodes: [KeyCodes.N],
    },

    /** Go to the previous sibling of the cursor's current location. */
    previousSibling: {
      name: Constants.SHORTCUT_NAMES.GO_TO_PREVIOUS_SIBLING,
      preconditionFn: (workspace) => this.canCurrentlyNavigate(workspace),
      // Jump to the previous node at the same level, when in the workspace.
      callback: (workspace, e, shortcut) => {
        const cursor = workspace.getCursor() as LineCursor;

        if (this.navigation.getState(workspace) === Constants.STATE.WORKSPACE) {
          if (this.fieldShortcutHandler(workspace, shortcut)) {
            this.announcer.setText('previous sibling (handled by field)');
            return true;
          }
          if (cursor.previousSibling()) {
            this.announcer.setText('previous sibling (success)');
            return true;
          }
        }
        this.announcer.setText('previous sibling (no-op)');
        return false;
      },
      keyCodes: [KeyCodes.M],
    },

    /** Jump to the root of the current stack. */
    jumpToRoot: {
      name: Constants.SHORTCUT_NAMES.JUMP_TO_ROOT,
      preconditionFn: (workspace) => this.canCurrentlyNavigate(workspace),
      // Jump to the root of the current stack.
      callback: (workspace) => {
        const cursor = workspace.getCursor();
        if (!cursor) return false;
        const curNode = cursor.getCurNode();
        const curBlock = curNode.getSourceBlock();
        if (curBlock) {
          const rootBlock = curBlock.getRootBlock();
          const stackNode = ASTNode.createStackNode(rootBlock) as ASTNode;
          cursor.setCurNode(stackNode);
          this.announcer.setText('jumped to root');
          return true;
        }
        this.announcer.setText('could not jump to root');
        return false;
      },
      keyCodes: [KeyCodes.R],
    },

    /** Move the cursor out of its current context, such as a loop block. */
    contextOut: {
      name: Constants.SHORTCUT_NAMES.CONTEXT_OUT,
      preconditionFn: (workspace) => this.canCurrentlyNavigate(workspace),
      callback: (workspace) => {
        if (this.navigation.getState(workspace) === Constants.STATE.WORKSPACE) {
          this.announcer.setText('context out');
          const cursor = workspace.getCursor() as LineCursor;
          if (cursor.contextOut()) {
            return true;
          }
        }
        this.announcer.setText('context out (no-op)');
        return false;
      },
      keyCodes: [createSerializedKey(KeyCodes.O, [KeyCodes.SHIFT])],
    },

    /** Move the cursor in a level of context, such as into a loop. */
    contextIn: {
      name: Constants.SHORTCUT_NAMES.CONTEXT_IN,
      preconditionFn: (workspace) => this.canCurrentlyNavigate(workspace),
      // Print out the type of the current node.
      callback: (workspace) => {
        if (this.navigation.getState(workspace) === Constants.STATE.WORKSPACE) {
          const cursor = workspace.getCursor() as LineCursor;
          if (cursor.contextIn()) {
            this.announcer.setText('context in');
            return true;
          }
        }
        this.announcer.setText('context in (no-op)');
        return false;
      },
      keyCodes: [createSerializedKey(KeyCodes.I, [KeyCodes.SHIFT])],
    },

    /** Clean up the workspace. */
    cleanup: {
      name: Constants.SHORTCUT_NAMES.CLEAN_UP,
      preconditionFn: (workspace) => workspace.getTopBlocks(false).length > 0,
      callback: (workspace) => {
        workspace.cleanUp();
        this.announcer.setText('clean up');
        return true;
      },
      keyCodes: [KeyCodes.C],
    },
  };

  /**
   * Registers all default keyboard shortcut items for keyboard
   * navigation. This should be called once per instance of
   * KeyboardShortcutRegistry.
   */
  protected registerDefaults() {
    for (const shortcut of Object.values(this.shortcuts)) {
      ShortcutRegistry.registry.register(shortcut);
    }
    this.deleteAction.install();
    this.insertAction.install();

    this.clipboard.install();

    // Initalise the shortcut modal with available shortcuts.  Needs
    // to be done separately rather at construction, as many shortcuts
    // are not registered at that point.
    this.shortcutDialog.createModalContent();
  }

  /**
   * Removes all the keyboard navigation shortcuts.
   */
  dispose() {
    for (const shortcut of Object.values(this.shortcuts)) {
      ShortcutRegistry.registry.unregister(shortcut.name);
    }

    this.deleteAction.uninstall();
    this.insertAction.uninstall();
    this.clipboard.uninstall();

    this.removeShortcutHandlers();
    this.navigation.dispose();
  }
}<|MERGE_RESOLUTION|>--- conflicted
+++ resolved
@@ -34,14 +34,6 @@
 const createSerializedKey = ShortcutRegistry.registry.createSerializedKey.bind(
   ShortcutRegistry.registry,
 );
-
-<<<<<<< HEAD
-interface Scope {
-  block?: BlockSvg;
-  workspace?: WorkspaceSvg;
-  comment?: comments.RenderedWorkspaceComment;
-  connection?: Connection;
-}
 
 /** Represents the current focus mode of the navigation controller. */
 enum NAVIGATION_FOCUS_MODE {
@@ -53,8 +45,6 @@
   WORKSPACE = 'workspace',
 }
 
-=======
->>>>>>> 07477f7f
 /**
  * Class for registering shortcuts for keyboard navigation.
  */
