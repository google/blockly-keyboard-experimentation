/**
 * @license
 * Copyright 2021 Google LLC
 * SPDX-License-Identifier: Apache-2.0
 */

/**
 * @fileoverview Registers all of the keyboard shortcuts that are necessary for
 * navigating blockly using the keyboard.
 * @author aschmiedt@google.com (Abby Schmiedt)
 */

import './gesture_monkey_patch';

import * as Blockly from 'blockly/core';
import {
  ASTNode,
  ShortcutRegistry,
  Toolbox,
  utils as BlocklyUtils,
  WorkspaceSvg,
} from 'blockly/core';

import * as Constants from './constants';
import {Navigation} from './navigation';
import {Announcer} from './announcer';
import {LineCursor} from './line_cursor';
import {ShortcutDialog} from './shortcut_dialog';
import {DeleteAction} from './actions/delete';
import {InsertAction} from './actions/insert';
import {Clipboard} from './actions/clipboard';
import {WorkspaceMovement} from './actions/ws_movement';

const KeyCodes = BlocklyUtils.KeyCodes;
const createSerializedKey = ShortcutRegistry.registry.createSerializedKey.bind(
  ShortcutRegistry.registry,
);

/** Represents the current focus mode of the navigation controller. */
enum NAVIGATION_FOCUS_MODE {
  /** Indicates that no interactive elements of Blockly currently have focus. */
  NONE = 'none',
  /** Indicates that the toolbox currently has focus. */
  TOOLBOX = 'toolbox',
  /** Indicates that the main workspace currently has focus. */
  WORKSPACE = 'workspace',
}

/**
 * Class for registering shortcuts for keyboard navigation.
 */
export class NavigationController {
  navigation: Navigation = new Navigation();
  announcer: Announcer = new Announcer();
  shortcutDialog: ShortcutDialog = new ShortcutDialog();

  /** Context menu and keyboard action for deletion. */
  deleteAction: DeleteAction = new DeleteAction(
    this.navigation,
    this.canCurrentlyEdit.bind(this),
  );

  /** Context menu and keyboard action for insertion. */
  insertAction: InsertAction = new InsertAction(
    this.navigation,
    this.canCurrentlyEdit.bind(this),
  );

  clipboard: Clipboard = new Clipboard(
    this.navigation,
    this.canCurrentlyEdit.bind(this),
  );

<<<<<<< HEAD
  navigationFocus: NAVIGATION_FOCUS_MODE = NAVIGATION_FOCUS_MODE.NONE;
=======
  workspaceMovement: WorkspaceMovement = new WorkspaceMovement(
    this.canCurrentlyEdit.bind(this),
  );

  hasNavigationFocus: boolean = false;
>>>>>>> b7f4f29e

  /**
   * Original Toolbox.prototype.onShortcut method, saved by
   * addShortcutHandlers.
   */
  private origToolboxOnShortcut:
    | typeof Blockly.Toolbox.prototype.onShortcut
    | null = null;

  /**
   * Registers the default keyboard shortcuts for keyboard navigation.
   */
  init() {
    this.addShortcutHandlers();
    this.registerDefaults();
  }

  /**
   * Monkeypatches core Blockly components to add methods that allow
   * them to handle keyboard shortcuts when in keyboard navigation
   * mode.
   */
  protected addShortcutHandlers() {
    this.origToolboxOnShortcut = Toolbox.prototype.onShortcut;
    Toolbox.prototype.onShortcut = this.toolboxHandler;
  }

  /**
   * Removes monkeypatches from core Blockly components.
   */
  protected removeShortcutHandlers() {
    if (!this.origToolboxOnShortcut) {
      throw new Error('no original onShortcut method recorded');
    }
    Blockly.Toolbox.prototype.onShortcut = this.origToolboxOnShortcut;
    this.origToolboxOnShortcut = null;
  }

  /**
   * Handles the given keyboard shortcut.
   * This is only triggered when keyboard accessibility mode is enabled.
   *
   * @param shortcut The shortcut to be handled.
   * @returns True if the toolbox handled the shortcut, false otherwise.
   */
  protected toolboxHandler(
    this: Blockly.Toolbox,
    shortcut: ShortcutRegistry.KeyboardShortcut,
  ): boolean {
    if (!this.selectedItem_) {
      return false;
    }
    switch (shortcut.name) {
      case Constants.SHORTCUT_NAMES.PREVIOUS:
        return (this as any).selectPrevious();
      case Constants.SHORTCUT_NAMES.OUT:
        return (this as any).selectParent();
      case Constants.SHORTCUT_NAMES.NEXT:
        return (this as any).selectNext();
      case Constants.SHORTCUT_NAMES.IN:
        return (this as any).selectChild();
      default:
        return false;
    }
  }

  /**
   * Adds all necessary event listeners and markers to a workspace for keyboard
   * navigation to work. This must be called for keyboard navigation to work
   * on a workspace.
   *
   * @param workspace The workspace to add keyboard
   *     navigation to.
   */
  addWorkspace(workspace: WorkspaceSvg) {
    this.navigation.addWorkspace(workspace);
  }

  /**
   * Removes all necessary event listeners and markers to a workspace for
   * keyboard navigation to work.
   *
   * @param workspace The workspace to remove keyboard
   *     navigation from.
   */
  removeWorkspace(workspace: WorkspaceSvg) {
    this.navigation.removeWorkspace(workspace);
  }

  /**
   * Sets whether the navigation controller has toolbox focus and will enable
   * keyboard navigation in the toolbox.
   *
   * If the workspace doesn't have a toolbox, this function is a no-op.
   *
   * @param workspace the workspace that now has toolbox input focus.
   * @param isFocused whether the environment has browser focus.
   */
  updateToolboxFocus(workspace: WorkspaceSvg, isFocused: boolean) {
    if (!workspace.getToolbox()) return;
    if (isFocused) {
      this.navigation.focusToolbox(workspace);
      this.navigationFocus = NAVIGATION_FOCUS_MODE.TOOLBOX;
    } else {
      this.navigation.blurToolbox(workspace);
      this.navigationFocus = NAVIGATION_FOCUS_MODE.NONE;
    }
  }

  /**
   * Sets whether the navigation controller has workspace focus. This will
   * enable keyboard navigation within the workspace. Additionally, the cursor
   * may be reset if it hasn't already been positioned in the workspace.
   *
   * @param workspace the workspace that now has workspace input focus.
   * @param isFocused whether the environment has browser focus.
   */
  updateWorkspaceFocus(workspace: WorkspaceSvg, isFocused: boolean) {
    if (isFocused) {
      this.navigation.focusWorkspace(workspace, true);
<<<<<<< HEAD
      this.navigationFocus = NAVIGATION_FOCUS_MODE.WORKSPACE;
    } else {
      this.navigationFocus = NAVIGATION_FOCUS_MODE.NONE;
=======
    } else {
      // Hide cursor to indicate lost focus. Also, mark the current node so that
      // it can be properly restored upon returning to the workspace.
      this.navigation.markAtCursor(workspace);
      workspace.getCursor()?.hide();
>>>>>>> b7f4f29e
    }
  }

  /**
   * Determines whether keyboard navigation should be allowed based on the
   * current state of the workspace.
   *
   * A return value of 'true' generally indicates that either the workspace or
   * toolbox both has enabled keyboard navigation and is currently in a state
   * (e.g. focus) that can support keyboard navigation.
   *
   * @param workspace the workspace in which keyboard navigation may be allowed.
   * @returns whether keyboard navigation is currently allowed.
   */
  private canCurrentlyNavigate(workspace: WorkspaceSvg) {
    return this.canCurrentlyNavigateInToolbox(workspace) ||
      this.canCurrentlyNavigateInWorkspace(workspace);
  }

  private canCurrentlyNavigateInToolbox(workspace: WorkspaceSvg) {
    return workspace.keyboardAccessibilityMode &&
      this.navigationFocus == NAVIGATION_FOCUS_MODE.TOOLBOX;
  }

  private canCurrentlyNavigateInWorkspace(workspace: WorkspaceSvg) {
    return workspace.keyboardAccessibilityMode &&
      this.navigationFocus == NAVIGATION_FOCUS_MODE.WORKSPACE;
  }

  /**
   * Determines whether the provided workspace is currently keyboard navigable
   * and editable.
   *
   * For the navigability criteria, see canCurrentlyKeyboardNavigate.
   *
   * @param workspace the workspace in which keyboard editing may be allowed.
   * @returns whether keyboard navigation and editing is currently allowed.
   */
  private canCurrentlyEdit(workspace: WorkspaceSvg) {
    return this.canCurrentlyNavigate(workspace) && !workspace.options.readOnly;
  }

  /**
   * Turns on keyboard navigation.
   *
   * @param workspace The workspace to turn on keyboard
   *     navigation for.
   */
  enable(workspace: WorkspaceSvg) {
    this.navigation.enableKeyboardAccessibility(workspace);
  }

  /**
   * Turns off keyboard navigation.
   *
   * @param workspace The workspace to turn off keyboard
   *     navigation on.
   */
  disable(workspace: WorkspaceSvg) {
    this.navigation.disableKeyboardAccessibility(workspace);
  }

  /**
   * Gives the cursor to the field to handle if the cursor is on a field.
   *
   * @param workspace The workspace to check.
   * @param shortcut The shortcut
   *     to give to the field.
   * @returns True if the shortcut was handled by the field, false
   *     otherwise.
   */
  protected fieldShortcutHandler(
    workspace: WorkspaceSvg,
    shortcut: ShortcutRegistry.KeyboardShortcut,
  ): boolean {
    const cursor = workspace.getCursor();
    if (!cursor || !cursor.getCurNode()) {
      return false;
    }
    const curNode = cursor.getCurNode();
    if (curNode.getType() === ASTNode.types.FIELD) {
      return (curNode.getLocation() as Blockly.Field).onShortcut(shortcut);
    }
    return false;
  }

  /**
   * List all the currently registered shortcuts.
   */
  listShortcuts() {
    this.announcer.listShortcuts();
  }

  /**
   * Dictionary of KeyboardShortcuts.
   */
  protected shortcuts: {
    [name: string]: ShortcutRegistry.KeyboardShortcut;
  } = {
    /** Go to the previous location. */
    previous: {
      name: Constants.SHORTCUT_NAMES.PREVIOUS,
      preconditionFn: (workspace) => this.canCurrentlyNavigate(workspace),
      callback: (workspace, _, shortcut) => {
        const flyout = workspace.getFlyout();
        const toolbox = workspace.getToolbox() as Blockly.Toolbox;
        let isHandled = false;
        switch (this.navigation.getState(workspace)) {
          case Constants.STATE.WORKSPACE:
            isHandled = this.fieldShortcutHandler(workspace, shortcut);
            if (!isHandled) {
              workspace.getCursor()?.prev();
              isHandled = true;
            }
            return isHandled;
          case Constants.STATE.FLYOUT:
            isHandled = this.fieldShortcutHandler(workspace, shortcut);
            if (!isHandled && flyout) {
              flyout.getWorkspace()?.getCursor()?.prev();
              isHandled = true;
            }
            return isHandled;
          case Constants.STATE.TOOLBOX:
            return toolbox && typeof toolbox.onShortcut === 'function'
              ? toolbox.onShortcut(shortcut)
              : false;
          default:
            return false;
        }
      },
      keyCodes: [KeyCodes.UP],
    },

    /** Go to the out location. */
    out: {
      name: Constants.SHORTCUT_NAMES.OUT,
      preconditionFn: (workspace) => this.canCurrentlyNavigate(workspace),
      callback: (workspace, _, shortcut) => {
        const toolbox = workspace.getToolbox() as Blockly.Toolbox;
        let isHandled = false;
        switch (this.navigation.getState(workspace)) {
          case Constants.STATE.WORKSPACE:
            isHandled = this.fieldShortcutHandler(workspace, shortcut);
            if (!isHandled && workspace) {
              workspace.getCursor()?.out();
              isHandled = true;
            }
            return isHandled;
          case Constants.STATE.FLYOUT:
            this.navigation.focusToolbox(workspace);
            return true;
          case Constants.STATE.TOOLBOX:
            return toolbox && typeof toolbox.onShortcut === 'function'
              ? toolbox.onShortcut(shortcut)
              : false;
          default:
            return false;
        }
      },
      keyCodes: [KeyCodes.LEFT],
    },

    /** Go to the next location. */
    next: {
      name: Constants.SHORTCUT_NAMES.NEXT,
      preconditionFn: (workspace) => this.canCurrentlyNavigate(workspace),
      callback: (workspace, _, shortcut) => {
        const toolbox = workspace.getToolbox() as Blockly.Toolbox;
        const flyout = workspace.getFlyout();
        let isHandled = false;
        switch (this.navigation.getState(workspace)) {
          case Constants.STATE.WORKSPACE:
            isHandled = this.fieldShortcutHandler(workspace, shortcut);
            if (!isHandled && workspace) {
              workspace.getCursor()?.next();
              isHandled = true;
            }
            return isHandled;
          case Constants.STATE.FLYOUT:
            isHandled = this.fieldShortcutHandler(workspace, shortcut);
            if (!isHandled && flyout) {
              flyout.getWorkspace()?.getCursor()?.next();
              isHandled = true;
            }
            return isHandled;
          case Constants.STATE.TOOLBOX:
            return toolbox && typeof toolbox.onShortcut === 'function'
              ? toolbox.onShortcut(shortcut)
              : false;
          default:
            return false;
        }
      },
      keyCodes: [KeyCodes.DOWN],
    },

    /** Go to the in location. */
    in: {
      name: Constants.SHORTCUT_NAMES.IN,
      preconditionFn: (workspace) => this.canCurrentlyNavigate(workspace),
      callback: (workspace, _, shortcut) => {
        const toolbox = workspace.getToolbox() as Blockly.Toolbox;
        let isHandled = false;
        switch (this.navigation.getState(workspace)) {
          case Constants.STATE.WORKSPACE:
            isHandled = this.fieldShortcutHandler(workspace, shortcut);
            if (!isHandled && workspace) {
              workspace.getCursor()?.in();
              isHandled = true;
            }
            return isHandled;
          case Constants.STATE.TOOLBOX:
            isHandled =
              toolbox && typeof toolbox.onShortcut === 'function'
                ? toolbox.onShortcut(shortcut)
                : false;
            if (!isHandled) {
              this.navigation.focusFlyout(workspace);
            }
            return true;
          default:
            return false;
        }
      },
      keyCodes: [KeyCodes.RIGHT],
    },

    /**
     * Enter key:
     *
     * - On the flyout: press a button or choose a block to place.
     * - On a stack: open a block's context menu or field's editor.
     * - On the workspace: open the context menu.
     */
    enter: {
      name: Constants.SHORTCUT_NAMES.EDIT_OR_CONFIRM,
      preconditionFn: (workspace) => this.canCurrentlyEdit(workspace),
      callback: (workspace, event) => {
        event.preventDefault();

        let flyoutCursor;
        let curNode;
        let nodeType;

        switch (this.navigation.getState(workspace)) {
          case Constants.STATE.WORKSPACE:
            this.navigation.handleEnterForWS(workspace);
            return true;
          case Constants.STATE.FLYOUT:
            flyoutCursor = this.navigation.getFlyoutCursor(workspace);
            if (!flyoutCursor) {
              return false;
            }
            curNode = flyoutCursor.getCurNode();
            nodeType = curNode.getType();

            switch (nodeType) {
              case ASTNode.types.STACK:
                this.navigation.insertFromFlyout(workspace);
                break;
              case ASTNode.types.BUTTON:
                this.navigation.triggerButtonCallback(workspace);
                break;
            }

            return true;
          default:
            return false;
        }
      },
      keyCodes: [KeyCodes.ENTER, KeyCodes.SPACE],
    },

    /**
     * Cmd/Ctrl/Alt+Enter key:
     *
     * Shows the action menu.
     */
    menu: {
      name: Constants.SHORTCUT_NAMES.MENU,
      preconditionFn: (workspace) => this.canCurrentlyNavigate(workspace),
      callback: (workspace) => {
        switch (this.navigation.getState(workspace)) {
          case Constants.STATE.WORKSPACE:
            return this.navigation.openActionMenu(workspace);
          default:
            return false;
        }
      },
      keyCodes: [
        createSerializedKey(KeyCodes.ENTER, [KeyCodes.CTRL]),
        createSerializedKey(KeyCodes.ENTER, [KeyCodes.ALT]),
        createSerializedKey(KeyCodes.ENTER, [KeyCodes.META]),
      ],
    },

    /** Disconnect two blocks. */
    disconnect: {
      name: Constants.SHORTCUT_NAMES.DISCONNECT,
      preconditionFn: (workspace) => this.canCurrentlyEdit(workspace),
      callback: (workspace) => {
        switch (this.navigation.getState(workspace)) {
          case Constants.STATE.WORKSPACE:
            this.navigation.disconnectBlocks(workspace);
            return true;
          default:
            return false;
        }
      },
      keyCodes: [KeyCodes.X],
    },

    /** Move focus to or from the toolbox. */
    focusToolbox: {
      name: Constants.SHORTCUT_NAMES.TOOLBOX,
      preconditionFn: (workspace) => this.canCurrentlyEdit(workspace),
      callback: (workspace) => {
        switch (this.navigation.getState(workspace)) {
          case Constants.STATE.WORKSPACE:
            if (!workspace.getToolbox()) {
              this.navigation.focusFlyout(workspace);
            } else {
              this.navigation.focusToolbox(workspace);
            }
            return true;
          default:
            return false;
        }
      },
      keyCodes: [KeyCodes.T],
    },

    /** Exit the current location and focus on the workspace. */
    exit: {
      name: Constants.SHORTCUT_NAMES.EXIT,
      preconditionFn: (workspace) => this.canCurrentlyNavigate(workspace),
      callback: (workspace) => {
        switch (this.navigation.getState(workspace)) {
          case Constants.STATE.FLYOUT:
            this.navigation.focusWorkspace(workspace);
            return true;
          case Constants.STATE.TOOLBOX:
            this.navigation.focusWorkspace(workspace);
            return true;
          default:
            return false;
        }
      },
      keyCodes: [KeyCodes.ESC],
      allowCollision: true,
    },

    /** List all of the currently registered shortcuts. */
    announceShortcuts: {
      name: Constants.SHORTCUT_NAMES.LIST_SHORTCUTS,
      callback: () => {
        this.shortcutDialog.toggle();
        return true;
      },
      keyCodes: [KeyCodes.SLASH],
    },

    /** Announce the current location of the cursor. */
    announceLocation: {
      name: Constants.SHORTCUT_NAMES.ANNOUNCE,
      callback: (workspace) => {
        const cursor = workspace.getCursor();
        if (!cursor) return false;
        // Print out the type of the current node.
        this.announcer.setText(cursor.getCurNode().getType());
        return true;
      },
      keyCodes: [KeyCodes.A],
    },

    /** Go to the next sibling of the cursor's current location. */
    nextSibling: {
      name: Constants.SHORTCUT_NAMES.GO_TO_NEXT_SIBLING,
      preconditionFn: (workspace) => this.canCurrentlyNavigate(workspace),
      // Jump to the next node at the same level, when in the workspace.
      callback: (workspace, e, shortcut) => {
        const cursor = workspace.getCursor() as LineCursor;

        if (this.navigation.getState(workspace) === Constants.STATE.WORKSPACE) {
          if (this.fieldShortcutHandler(workspace, shortcut)) {
            this.announcer.setText('next sibling (handled by field)');
            return true;
          }
          if (cursor.nextSibling()) {
            this.announcer.setText('next sibling (success)');
            return true;
          }
        }
        this.announcer.setText('next sibling (no-op)');
        return false;
      },
      keyCodes: [KeyCodes.N],
    },

    /** Go to the previous sibling of the cursor's current location. */
    previousSibling: {
      name: Constants.SHORTCUT_NAMES.GO_TO_PREVIOUS_SIBLING,
      preconditionFn: (workspace) => this.canCurrentlyNavigate(workspace),
      // Jump to the previous node at the same level, when in the workspace.
      callback: (workspace, e, shortcut) => {
        const cursor = workspace.getCursor() as LineCursor;

        if (this.navigation.getState(workspace) === Constants.STATE.WORKSPACE) {
          if (this.fieldShortcutHandler(workspace, shortcut)) {
            this.announcer.setText('previous sibling (handled by field)');
            return true;
          }
          if (cursor.previousSibling()) {
            this.announcer.setText('previous sibling (success)');
            return true;
          }
        }
        this.announcer.setText('previous sibling (no-op)');
        return false;
      },
      keyCodes: [KeyCodes.M],
    },

    /** Jump to the root of the current stack. */
    jumpToRoot: {
      name: Constants.SHORTCUT_NAMES.JUMP_TO_ROOT,
      preconditionFn: (workspace) => this.canCurrentlyNavigate(workspace),
      // Jump to the root of the current stack.
      callback: (workspace) => {
        const cursor = workspace.getCursor();
        if (!cursor) return false;
        const curNode = cursor.getCurNode();
        const curBlock = curNode.getSourceBlock();
        if (curBlock) {
          const rootBlock = curBlock.getRootBlock();
          const stackNode = ASTNode.createStackNode(rootBlock) as ASTNode;
          cursor.setCurNode(stackNode);
          this.announcer.setText('jumped to root');
          return true;
        }
        this.announcer.setText('could not jump to root');
        return false;
      },
      keyCodes: [KeyCodes.R],
    },

    /** Move the cursor out of its current context, such as a loop block. */
    contextOut: {
      name: Constants.SHORTCUT_NAMES.CONTEXT_OUT,
      preconditionFn: (workspace) => this.canCurrentlyNavigate(workspace),
      callback: (workspace) => {
        if (this.navigation.getState(workspace) === Constants.STATE.WORKSPACE) {
          this.announcer.setText('context out');
          const cursor = workspace.getCursor() as LineCursor;
          if (cursor.contextOut()) {
            return true;
          }
        }
        this.announcer.setText('context out (no-op)');
        return false;
      },
      keyCodes: [createSerializedKey(KeyCodes.O, [KeyCodes.SHIFT])],
    },

    /** Move the cursor in a level of context, such as into a loop. */
    contextIn: {
      name: Constants.SHORTCUT_NAMES.CONTEXT_IN,
      preconditionFn: (workspace) => this.canCurrentlyNavigate(workspace),
      // Print out the type of the current node.
      callback: (workspace) => {
        if (this.navigation.getState(workspace) === Constants.STATE.WORKSPACE) {
          const cursor = workspace.getCursor() as LineCursor;
          if (cursor.contextIn()) {
            this.announcer.setText('context in');
            return true;
          }
        }
        this.announcer.setText('context in (no-op)');
        return false;
      },
      keyCodes: [createSerializedKey(KeyCodes.I, [KeyCodes.SHIFT])],
    },

    /** Clean up the workspace. */
    cleanup: {
      name: Constants.SHORTCUT_NAMES.CLEAN_UP,
      preconditionFn: (workspace) => workspace.getTopBlocks(false).length > 0,
      callback: (workspace) => {
        workspace.cleanUp();
        this.announcer.setText('clean up');
        return true;
      },
      keyCodes: [KeyCodes.C],
    },
  };

  /**
   * Registers all default keyboard shortcut items for keyboard
   * navigation. This should be called once per instance of
   * KeyboardShortcutRegistry.
   */
  protected registerDefaults() {
    for (const shortcut of Object.values(this.shortcuts)) {
      ShortcutRegistry.registry.register(shortcut);
    }
    this.deleteAction.install();
    this.insertAction.install();
    this.workspaceMovement.install();

    this.clipboard.install();

    // Initalise the shortcut modal with available shortcuts.  Needs
    // to be done separately rather at construction, as many shortcuts
    // are not registered at that point.
    this.shortcutDialog.createModalContent();
  }

  /**
   * Removes all the keyboard navigation shortcuts.
   */
  dispose() {
    for (const shortcut of Object.values(this.shortcuts)) {
      ShortcutRegistry.registry.unregister(shortcut.name);
    }

    this.deleteAction.uninstall();
    this.insertAction.uninstall();
    this.clipboard.uninstall();
    this.workspaceMovement.uninstall();

    this.removeShortcutHandlers();
    this.navigation.dispose();
  }
}<|MERGE_RESOLUTION|>--- conflicted
+++ resolved
@@ -71,15 +71,11 @@
     this.canCurrentlyEdit.bind(this),
   );
 
-<<<<<<< HEAD
-  navigationFocus: NAVIGATION_FOCUS_MODE = NAVIGATION_FOCUS_MODE.NONE;
-=======
   workspaceMovement: WorkspaceMovement = new WorkspaceMovement(
     this.canCurrentlyEdit.bind(this),
   );
 
-  hasNavigationFocus: boolean = false;
->>>>>>> b7f4f29e
+  navigationFocus: NAVIGATION_FOCUS_MODE = NAVIGATION_FOCUS_MODE.NONE;
 
   /**
    * Original Toolbox.prototype.onShortcut method, saved by
@@ -200,17 +196,14 @@
   updateWorkspaceFocus(workspace: WorkspaceSvg, isFocused: boolean) {
     if (isFocused) {
       this.navigation.focusWorkspace(workspace, true);
-<<<<<<< HEAD
       this.navigationFocus = NAVIGATION_FOCUS_MODE.WORKSPACE;
     } else {
       this.navigationFocus = NAVIGATION_FOCUS_MODE.NONE;
-=======
-    } else {
+
       // Hide cursor to indicate lost focus. Also, mark the current node so that
       // it can be properly restored upon returning to the workspace.
       this.navigation.markAtCursor(workspace);
       workspace.getCursor()?.hide();
->>>>>>> b7f4f29e
     }
   }
 
