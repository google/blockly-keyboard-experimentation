--- conflicted
+++ resolved
@@ -238,151 +238,6 @@
   protected shortcuts: {
     [name: string]: ShortcutRegistry.KeyboardShortcut;
   } = {
-<<<<<<< HEAD
-    /** Turn keyboard navigation on or off. */
-    toggleKeyboardNav: {
-      name: Constants.SHORTCUT_NAMES.TOGGLE_KEYBOARD_NAV,
-      callback: (workspace) => {
-        if (workspace.keyboardAccessibilityMode) {
-          this.navigation.disableKeyboardAccessibility(workspace);
-        } else {
-          this.navigation.enableKeyboardAccessibility(workspace);
-        }
-        return true;
-      },
-      keyCodes: [
-        createSerializedKey(KeyCodes.K, [KeyCodes.CTRL, KeyCodes.SHIFT]),
-      ],
-=======
-    /** Go to the previous location. */
-    previous: {
-      name: Constants.SHORTCUT_NAMES.PREVIOUS,
-      preconditionFn: (workspace) => this.canCurrentlyNavigate(workspace),
-      callback: (workspace, _, shortcut) => {
-        const flyout = workspace.getFlyout();
-        const toolbox = workspace.getToolbox() as Blockly.Toolbox;
-        let isHandled = false;
-        switch (this.navigation.getState(workspace)) {
-          case Constants.STATE.WORKSPACE:
-            isHandled = this.fieldShortcutHandler(workspace, shortcut);
-            if (!isHandled) {
-              workspace.getCursor()?.prev();
-              isHandled = true;
-            }
-            return isHandled;
-          case Constants.STATE.FLYOUT:
-            isHandled = this.fieldShortcutHandler(workspace, shortcut);
-            if (!isHandled && flyout) {
-              flyout.getWorkspace()?.getCursor()?.prev();
-              isHandled = true;
-            }
-            return isHandled;
-          case Constants.STATE.TOOLBOX:
-            return toolbox && typeof toolbox.onShortcut === 'function'
-              ? toolbox.onShortcut(shortcut)
-              : false;
-          default:
-            return false;
-        }
-      },
-      keyCodes: [KeyCodes.UP],
-    },
-
-    /** Go to the out location. */
-    out: {
-      name: Constants.SHORTCUT_NAMES.OUT,
-      preconditionFn: (workspace) => this.canCurrentlyNavigate(workspace),
-      callback: (workspace, _, shortcut) => {
-        const toolbox = workspace.getToolbox() as Blockly.Toolbox;
-        let isHandled = false;
-        switch (this.navigation.getState(workspace)) {
-          case Constants.STATE.WORKSPACE:
-            isHandled = this.fieldShortcutHandler(workspace, shortcut);
-            if (!isHandled && workspace) {
-              workspace.getCursor()?.out();
-              isHandled = true;
-            }
-            return isHandled;
-          case Constants.STATE.FLYOUT:
-            this.navigation.focusToolbox(workspace);
-            return true;
-          case Constants.STATE.TOOLBOX:
-            return toolbox && typeof toolbox.onShortcut === 'function'
-              ? toolbox.onShortcut(shortcut)
-              : false;
-          default:
-            return false;
-        }
-      },
-      keyCodes: [KeyCodes.LEFT],
-    },
-
-    /** Go to the next location. */
-    next: {
-      name: Constants.SHORTCUT_NAMES.NEXT,
-      preconditionFn: (workspace) => this.canCurrentlyNavigate(workspace),
-      callback: (workspace, _, shortcut) => {
-        const toolbox = workspace.getToolbox() as Blockly.Toolbox;
-        const flyout = workspace.getFlyout();
-        let isHandled = false;
-        switch (this.navigation.getState(workspace)) {
-          case Constants.STATE.WORKSPACE:
-            isHandled = this.fieldShortcutHandler(workspace, shortcut);
-            if (!isHandled && workspace) {
-              workspace.getCursor()?.next();
-              isHandled = true;
-            }
-            return isHandled;
-          case Constants.STATE.FLYOUT:
-            isHandled = this.fieldShortcutHandler(workspace, shortcut);
-            if (!isHandled && flyout) {
-              flyout.getWorkspace()?.getCursor()?.next();
-              isHandled = true;
-            }
-            return isHandled;
-          case Constants.STATE.TOOLBOX:
-            return toolbox && typeof toolbox.onShortcut === 'function'
-              ? toolbox.onShortcut(shortcut)
-              : false;
-          default:
-            return false;
-        }
-      },
-      keyCodes: [KeyCodes.DOWN],
-    },
-
-    /** Go to the in location. */
-    in: {
-      name: Constants.SHORTCUT_NAMES.IN,
-      preconditionFn: (workspace) => this.canCurrentlyNavigate(workspace),
-      callback: (workspace, _, shortcut) => {
-        const toolbox = workspace.getToolbox() as Blockly.Toolbox;
-        let isHandled = false;
-        switch (this.navigation.getState(workspace)) {
-          case Constants.STATE.WORKSPACE:
-            isHandled = this.fieldShortcutHandler(workspace, shortcut);
-            if (!isHandled && workspace) {
-              workspace.getCursor()?.in();
-              isHandled = true;
-            }
-            return isHandled;
-          case Constants.STATE.TOOLBOX:
-            isHandled =
-              toolbox && typeof toolbox.onShortcut === 'function'
-                ? toolbox.onShortcut(shortcut)
-                : false;
-            if (!isHandled) {
-              this.navigation.focusFlyout(workspace);
-            }
-            return true;
-          default:
-            return false;
-        }
-      },
-      keyCodes: [KeyCodes.RIGHT],
->>>>>>> 8d78159b
-    },
-
     /**
      * Enter key:
      *
