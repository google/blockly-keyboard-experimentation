--- conflicted
+++ resolved
@@ -95,6 +95,7 @@
   exitAction: ExitAction = new ExitAction(
     this.navigation,
     this.canCurrentlyNavigate.bind(this),
+  );
 
   enterAction: EnterAction = new EnterAction(
     this.navigation,
@@ -360,118 +361,7 @@
       },
       keyCodes: [KeyCodes.A],
     },
-<<<<<<< HEAD
-
-    /** Go to the next sibling of the cursor's current location. */
-    nextSibling: {
-      name: Constants.SHORTCUT_NAMES.GO_TO_NEXT_SIBLING,
-      preconditionFn: (workspace) => this.canCurrentlyNavigate(workspace),
-      // Jump to the next node at the same level, when in the workspace.
-      callback: (workspace, e, shortcut) => {
-        const cursor = workspace.getCursor() as LineCursor;
-
-        if (this.navigation.getState(workspace) === Constants.STATE.WORKSPACE) {
-          if (this.arrowNavigation.fieldShortcutHandler(workspace, shortcut)) {
-            this.announcer.setText('next sibling (handled by field)');
-            return true;
-          }
-          if (cursor.nextSibling()) {
-            this.announcer.setText('next sibling (success)');
-            return true;
-          }
-        }
-        this.announcer.setText('next sibling (no-op)');
-        return false;
-      },
-      keyCodes: [KeyCodes.N],
-    },
-
-    /** Go to the previous sibling of the cursor's current location. */
-    previousSibling: {
-      name: Constants.SHORTCUT_NAMES.GO_TO_PREVIOUS_SIBLING,
-      preconditionFn: (workspace) => this.canCurrentlyNavigate(workspace),
-      // Jump to the previous node at the same level, when in the workspace.
-      callback: (workspace, e, shortcut) => {
-        const cursor = workspace.getCursor() as LineCursor;
-
-        if (this.navigation.getState(workspace) === Constants.STATE.WORKSPACE) {
-          if (this.arrowNavigation.fieldShortcutHandler(workspace, shortcut)) {
-            this.announcer.setText('previous sibling (handled by field)');
-            return true;
-          }
-          if (cursor.previousSibling()) {
-            this.announcer.setText('previous sibling (success)');
-            return true;
-          }
-        }
-        this.announcer.setText('previous sibling (no-op)');
-        return false;
-      },
-      keyCodes: [KeyCodes.M],
-    },
-
-    /** Jump to the root of the current stack. */
-    jumpToRoot: {
-      name: Constants.SHORTCUT_NAMES.JUMP_TO_ROOT,
-      preconditionFn: (workspace) => this.canCurrentlyNavigate(workspace),
-      // Jump to the root of the current stack.
-      callback: (workspace) => {
-        const cursor = workspace.getCursor();
-        if (!cursor) return false;
-        const curNode = cursor.getCurNode();
-        const curBlock = curNode.getSourceBlock();
-        if (curBlock) {
-          const rootBlock = curBlock.getRootBlock();
-          const stackNode = ASTNode.createStackNode(rootBlock) as ASTNode;
-          cursor.setCurNode(stackNode);
-          this.announcer.setText('jumped to root');
-          return true;
-        }
-        this.announcer.setText('could not jump to root');
-        return false;
-      },
-      keyCodes: [KeyCodes.R],
-    },
-
-    /** Move the cursor out of its current context, such as a loop block. */
-    contextOut: {
-      name: Constants.SHORTCUT_NAMES.CONTEXT_OUT,
-      preconditionFn: (workspace) => this.canCurrentlyNavigate(workspace),
-      callback: (workspace) => {
-        if (this.navigation.getState(workspace) === Constants.STATE.WORKSPACE) {
-          this.announcer.setText('context out');
-          const cursor = workspace.getCursor() as LineCursor;
-          if (cursor.contextOut()) {
-            return true;
-          }
-        }
-        this.announcer.setText('context out (no-op)');
-        return false;
-      },
-      keyCodes: [createSerializedKey(KeyCodes.O, [KeyCodes.SHIFT])],
-    },
-
-    /** Move the cursor in a level of context, such as into a loop. */
-    contextIn: {
-      name: Constants.SHORTCUT_NAMES.CONTEXT_IN,
-      preconditionFn: (workspace) => this.canCurrentlyNavigate(workspace),
-      // Print out the type of the current node.
-      callback: (workspace) => {
-        if (this.navigation.getState(workspace) === Constants.STATE.WORKSPACE) {
-          const cursor = workspace.getCursor() as LineCursor;
-          if (cursor.contextIn()) {
-            this.announcer.setText('context in');
-            return true;
-          }
-        }
-        this.announcer.setText('context in (no-op)');
-        return false;
-      },
-      keyCodes: [createSerializedKey(KeyCodes.I, [KeyCodes.SHIFT])],
-    },
-
-=======
->>>>>>> 9b9ffc88
+
     /** Clean up the workspace. */
     cleanup: {
       name: Constants.SHORTCUT_NAMES.CLEAN_UP,
