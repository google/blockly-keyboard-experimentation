/**
 * @license
 * Copyright 2021 Google LLC
 * SPDX-License-Identifier: Apache-2.0
 */

/**
 * @fileoverview Registers all of the keyboard shortcuts that are necessary for
 * navigating blockly using the keyboard.
 * @author aschmiedt@google.com (Abby Schmiedt)
 */

import './gesture_monkey_patch';
import './toolbox_monkey_patch';

import * as Blockly from 'blockly/core';
import {
  ASTNode,
  BlockSvg,
  comments,
  Connection,
  ContextMenuRegistry,
  ICopyData,
  ShortcutRegistry,
  Toolbox,
  utils as BlocklyUtils,
  WorkspaceSvg,
} from 'blockly/core';

import * as Constants from './constants';
import {Navigation} from './navigation';
import {Announcer} from './announcer';
import {LineCursor} from './line_cursor';
import {ShortcutDialog} from './shortcut_dialog';
import {DeleteAction} from './actions/delete';
import {Clipboard} from './actions/clipboard';

const KeyCodes = BlocklyUtils.KeyCodes;
const createSerializedKey = ShortcutRegistry.registry.createSerializedKey.bind(
  ShortcutRegistry.registry,
);

interface Scope {
  block?: BlockSvg;
  workspace?: WorkspaceSvg;
  comment?: comments.RenderedWorkspaceComment;
  connection?: Connection;
}

/** Represents the current focus mode of the navigation controller. */
enum NAVIGATION_FOCUS_MODE {
  /** Indicates that no interactive elements of Blockly currently have focus. */
  NONE = 'none',
  /** Indicates that the toolbox currently has focus. */
  TOOLBOX = 'toolbox',
  /** Indicates that the main workspace currently has focus. */
  WORKSPACE = 'workspace',
}

/**
 * Class for registering shortcuts for keyboard navigation.
 */
export class NavigationController {
  navigation: Navigation = new Navigation();
  announcer: Announcer = new Announcer();
  shortcutDialog: ShortcutDialog = new ShortcutDialog();

<<<<<<< HEAD
  navigationFocus: NAVIGATION_FOCUS_MODE = NAVIGATION_FOCUS_MODE.NONE;
=======
  /** Context menu and keyboard action for delete. */
  deleteAction: DeleteAction = new DeleteAction(
    this.navigation,
    this.canCurrentlyEdit.bind(this),
  );

  clipboard: Clipboard = new Clipboard(
    this.navigation,
    this.canCurrentlyEdit.bind(this),
  );

  hasNavigationFocus: boolean = false;
>>>>>>> 212e176b

  /**
   * Original Toolbox.prototype.onShortcut method, saved by
   * addShortcutHandlers.
   */
  private origToolboxOnShortcut:
    | typeof Blockly.Toolbox.prototype.onShortcut
    | null = null;

  /**
   * Registers the default keyboard shortcuts for keyboard navigation.
   */
  init() {
    this.addShortcutHandlers();
    this.registerDefaults();
  }

  /**
   * Monkeypatches core Blockly components to add methods that allow
   * them to handle keyboard shortcuts when in keyboard navigation
   * mode.
   */
  protected addShortcutHandlers() {
    this.origToolboxOnShortcut = Toolbox.prototype.onShortcut;
    Toolbox.prototype.onShortcut = this.toolboxHandler;
  }

  /**
   * Removes monkeypatches from core Blockly components.
   */
  protected removeShortcutHandlers() {
    if (!this.origToolboxOnShortcut) {
      throw new Error('no original onShortcut method recorded');
    }
    Blockly.Toolbox.prototype.onShortcut = this.origToolboxOnShortcut;
    this.origToolboxOnShortcut = null;
  }

  /**
   * Handles the given keyboard shortcut.
   * This is only triggered when keyboard accessibility mode is enabled.
   *
   * @param shortcut The shortcut to be handled.
   * @returns True if the toolbox handled the shortcut, false otherwise.
   */
  protected toolboxHandler(
    this: Blockly.Toolbox,
    shortcut: ShortcutRegistry.KeyboardShortcut,
  ): boolean {
    if (!this.selectedItem_) {
      return false;
    }
    switch (shortcut.name) {
      case Constants.SHORTCUT_NAMES.PREVIOUS:
        return (this as any).selectPrevious_();
      case Constants.SHORTCUT_NAMES.OUT:
        return (this as any).selectParent_();
      case Constants.SHORTCUT_NAMES.NEXT:
        return (this as any).selectNext_();
      case Constants.SHORTCUT_NAMES.IN:
        return (this as any).selectChild_();
      default:
        return false;
    }
  }

  /**
   * Adds all necessary event listeners and markers to a workspace for keyboard
   * navigation to work. This must be called for keyboard navigation to work
   * on a workspace.
   *
   * @param workspace The workspace to add keyboard
   *     navigation to.
   */
  addWorkspace(workspace: WorkspaceSvg) {
    this.navigation.addWorkspace(workspace);
  }

  /**
   * Removes all necessary event listeners and markers to a workspace for
   * keyboard navigation to work.
   *
   * @param workspace The workspace to remove keyboard
   *     navigation from.
   */
  removeWorkspace(workspace: WorkspaceSvg) {
    this.navigation.removeWorkspace(workspace);
  }

  /**
   * Sets whether the navigation controller has toolbox focus and will enable
   * keyboard navigation in the toolbox.
   *
   * If the workspace doesn't have a toolbox, this function is a no-op.
   *
   * @param workspace the workspace that now has toolbox input focus.
   * @param isFocused whether the environment has browser focus.
   */
  updateToolboxFocus(workspace: WorkspaceSvg, isFocused: boolean) {
    if (!workspace.getToolbox()) return;
    if (isFocused) {
      this.navigation.focusToolbox(workspace);
      this.navigationFocus = NAVIGATION_FOCUS_MODE.TOOLBOX;
    } else {
      this.navigation.blurToolbox(workspace);
      this.navigationFocus = NAVIGATION_FOCUS_MODE.NONE;
    }
  }

  /**
   * Sets whether the navigation controller has workspace focus. This will
   * enable keyboard navigation within the workspace. Additionally, the cursor
   * may be reset if it hasn't already been positioned in the workspace.
   *
   * @param workspace the workspace that now has workspace input focus.
   * @param isFocused whether the environment has browser focus.
   */
  updateWorkspaceFocus(workspace: WorkspaceSvg, isFocused: boolean) {
    if (isFocused) {
      this.navigation.focusWorkspace(workspace, true);
      this.navigationFocus = NAVIGATION_FOCUS_MODE.WORKSPACE;
    } else {
      this.navigationFocus = NAVIGATION_FOCUS_MODE.NONE;
    }
  }

  /**
   * Determines whether keyboard navigation should be allowed based on the
   * current state of the workspace.
   *
   * A return value of 'true' generally indicates that either the workspace or
   * toolbox both has enabled keyboard navigation and is currently in a state
   * (e.g. focus) that can support keyboard navigation.
   *
   * @param workspace the workspace in which keyboard navigation may be allowed.
   * @returns whether keyboard navigation is currently allowed.
   */
  private canCurrentlyNavigate(workspace: WorkspaceSvg) {
    return this.canCurrentlyNavigateInToolbox(workspace) ||
      this.canCurrentlyNavigateInWorkspace(workspace);
  }

  private canCurrentlyNavigateInToolbox(workspace: WorkspaceSvg) {
    return workspace.keyboardAccessibilityMode &&
      this.navigationFocus == NAVIGATION_FOCUS_MODE.TOOLBOX;
  }

  private canCurrentlyNavigateInWorkspace(workspace: WorkspaceSvg) {
    return workspace.keyboardAccessibilityMode &&
      this.navigationFocus == NAVIGATION_FOCUS_MODE.WORKSPACE;
  }

  /**
   * Determines whether the provided workspace is currently keyboard navigable
   * and editable.
   *
   * For the navigability criteria, see canCurrentlyKeyboardNavigate.
   *
   * @param workspace the workspace in which keyboard editing may be allowed.
   * @returns whether keyboard navigation and editing is currently allowed.
   */
  private canCurrentlyEdit(workspace: WorkspaceSvg) {
    return this.canCurrentlyNavigate(workspace) && !workspace.options.readOnly;
  }

  /**
   * Turns on keyboard navigation.
   *
   * @param workspace The workspace to turn on keyboard
   *     navigation for.
   */
  enable(workspace: WorkspaceSvg) {
    this.navigation.enableKeyboardAccessibility(workspace);
  }

  /**
   * Turns off keyboard navigation.
   *
   * @param workspace The workspace to turn off keyboard
   *     navigation on.
   */
  disable(workspace: WorkspaceSvg) {
    this.navigation.disableKeyboardAccessibility(workspace);
  }

  /**
   * Gives the cursor to the field to handle if the cursor is on a field.
   *
   * @param workspace The workspace to check.
   * @param shortcut The shortcut
   *     to give to the field.
   * @returns True if the shortcut was handled by the field, false
   *     otherwise.
   */
  protected fieldShortcutHandler(
    workspace: WorkspaceSvg,
    shortcut: ShortcutRegistry.KeyboardShortcut,
  ): boolean {
    const cursor = workspace.getCursor();
    if (!cursor || !cursor.getCurNode()) {
      return false;
    }
    const curNode = cursor.getCurNode();
    if (curNode.getType() === ASTNode.types.FIELD) {
      return (curNode.getLocation() as Blockly.Field).onShortcut(shortcut);
    }
    return false;
  }

  /**
   * List all the currently registered shortcuts.
   */
  listShortcuts() {
    this.announcer.listShortcuts();
  }

  /**
   * Dictionary of KeyboardShortcuts.
   */
  protected shortcuts: {
    [name: string]: ShortcutRegistry.KeyboardShortcut;
  } = {
    /** Go to the previous location. */
    previous: {
      name: Constants.SHORTCUT_NAMES.PREVIOUS,
      preconditionFn: (workspace) => this.canCurrentlyNavigate(workspace),
      callback: (workspace, _, shortcut) => {
        const flyout = workspace.getFlyout();
        const toolbox = workspace.getToolbox() as Blockly.Toolbox;
        let isHandled = false;
        switch (this.navigation.getState(workspace)) {
          case Constants.STATE.WORKSPACE:
            isHandled = this.fieldShortcutHandler(workspace, shortcut);
            if (!isHandled) {
              workspace.getCursor()?.prev();
              isHandled = true;
            }
            return isHandled;
          case Constants.STATE.FLYOUT:
            isHandled = this.fieldShortcutHandler(workspace, shortcut);
            if (!isHandled && flyout) {
              flyout.getWorkspace()?.getCursor()?.prev();
              isHandled = true;
            }
            return isHandled;
          case Constants.STATE.TOOLBOX:
            return toolbox && typeof toolbox.onShortcut === 'function'
              ? toolbox.onShortcut(shortcut)
              : false;
          default:
            return false;
        }
      },
      keyCodes: [KeyCodes.UP],
    },

    /** Turn keyboard navigation on or off. */
    toggleKeyboardNav: {
      name: Constants.SHORTCUT_NAMES.TOGGLE_KEYBOARD_NAV,
      callback: (workspace) => {
        if (workspace.keyboardAccessibilityMode) {
          this.navigation.disableKeyboardAccessibility(workspace);
        } else {
          this.navigation.enableKeyboardAccessibility(workspace);
        }
        return true;
      },
      keyCodes: [
        createSerializedKey(KeyCodes.K, [KeyCodes.CTRL, KeyCodes.SHIFT]),
      ],
    },

    /** Go to the out location. */
    out: {
      name: Constants.SHORTCUT_NAMES.OUT,
      preconditionFn: (workspace) => this.canCurrentlyNavigate(workspace),
      callback: (workspace, _, shortcut) => {
        const toolbox = workspace.getToolbox() as Blockly.Toolbox;
        let isHandled = false;
        switch (this.navigation.getState(workspace)) {
          case Constants.STATE.WORKSPACE:
            isHandled = this.fieldShortcutHandler(workspace, shortcut);
            if (!isHandled && workspace) {
              workspace.getCursor()?.out();
              isHandled = true;
            }
            return isHandled;
          case Constants.STATE.FLYOUT:
            this.navigation.focusToolbox(workspace);
            return true;
          case Constants.STATE.TOOLBOX:
            return toolbox && typeof toolbox.onShortcut === 'function'
              ? toolbox.onShortcut(shortcut)
              : false;
          default:
            return false;
        }
      },
      keyCodes: [KeyCodes.LEFT],
    },

    /** Go to the next location. */
    next: {
      name: Constants.SHORTCUT_NAMES.NEXT,
      preconditionFn: (workspace) => this.canCurrentlyNavigate(workspace),
      callback: (workspace, _, shortcut) => {
        const toolbox = workspace.getToolbox() as Blockly.Toolbox;
        const flyout = workspace.getFlyout();
        let isHandled = false;
        switch (this.navigation.getState(workspace)) {
          case Constants.STATE.WORKSPACE:
            isHandled = this.fieldShortcutHandler(workspace, shortcut);
            if (!isHandled && workspace) {
              workspace.getCursor()?.next();
              isHandled = true;
            }
            return isHandled;
          case Constants.STATE.FLYOUT:
            isHandled = this.fieldShortcutHandler(workspace, shortcut);
            if (!isHandled && flyout) {
              flyout.getWorkspace()?.getCursor()?.next();
              isHandled = true;
            }
            return isHandled;
          case Constants.STATE.TOOLBOX:
            return toolbox && typeof toolbox.onShortcut === 'function'
              ? toolbox.onShortcut(shortcut)
              : false;
          default:
            return false;
        }
      },
      keyCodes: [KeyCodes.DOWN],
    },

    /** Go to the in location. */
    in: {
      name: Constants.SHORTCUT_NAMES.IN,
      preconditionFn: (workspace) => this.canCurrentlyNavigate(workspace),
      callback: (workspace, _, shortcut) => {
        const toolbox = workspace.getToolbox() as Blockly.Toolbox;
        let isHandled = false;
        switch (this.navigation.getState(workspace)) {
          case Constants.STATE.WORKSPACE:
            isHandled = this.fieldShortcutHandler(workspace, shortcut);
            if (!isHandled && workspace) {
              workspace.getCursor()?.in();
              isHandled = true;
            }
            return isHandled;
          case Constants.STATE.TOOLBOX:
            isHandled =
              toolbox && typeof toolbox.onShortcut === 'function'
                ? toolbox.onShortcut(shortcut)
                : false;
            if (!isHandled) {
              this.navigation.focusFlyout(workspace);
            }
            return true;
          default:
            return false;
        }
      },
      keyCodes: [KeyCodes.RIGHT],
    },

    /** Connect a block to a marked location. */
    insert: {
      name: Constants.SHORTCUT_NAMES.INSERT,
      preconditionFn: (workspace) => this.canCurrentlyEdit(workspace),
      callback: (workspace) => {
        switch (this.navigation.getState(workspace)) {
          case Constants.STATE.WORKSPACE:
            return this.navigation.connectMarkerAndCursor(workspace);
          default:
            return false;
        }
      },
      keyCodes: [KeyCodes.I],
    },

    /**
     * Enter key:
     *
     * - On the flyout: press a button or choose a block to place.
     * - On a stack: open a block's context menu or field's editor.
     * - On the workspace: open the context menu.
     */
    enter: {
      name: Constants.SHORTCUT_NAMES.MARK, // FIXME
      preconditionFn: (workspace) => this.canCurrentlyEdit(workspace),
      callback: (workspace) => {
        let flyoutCursor;
        let curNode;
        let nodeType;

        switch (this.navigation.getState(workspace)) {
          case Constants.STATE.WORKSPACE:
            this.navigation.handleEnterForWS(workspace);
            return true;
          case Constants.STATE.FLYOUT:
            flyoutCursor = this.navigation.getFlyoutCursor(workspace);
            if (!flyoutCursor) {
              return false;
            }
            curNode = flyoutCursor.getCurNode();
            nodeType = curNode.getType();

            switch (nodeType) {
              case ASTNode.types.STACK:
                this.navigation.insertFromFlyout(workspace);
                break;
              case ASTNode.types.BUTTON:
                this.navigation.triggerButtonCallback(workspace);
                break;
            }

            return true;
          default:
            return false;
        }
      },
      keyCodes: [KeyCodes.ENTER],
    },

    /**
     * Cmd/Ctrl/Alt+Enter key:
     *
     * Shows the action menu.
     */
    menu: {
      name: Constants.SHORTCUT_NAMES.MENU,
      preconditionFn: (workspace) => this.canCurrentlyNavigate(workspace),
      callback: (workspace) => {
        switch (this.navigation.getState(workspace)) {
          case Constants.STATE.WORKSPACE:
            return this.navigation.openActionMenu(workspace);
          default:
            return false;
        }
      },
      keyCodes: [
        createSerializedKey(KeyCodes.ENTER, [KeyCodes.CTRL]),
        createSerializedKey(KeyCodes.ENTER, [KeyCodes.ALT]),
        createSerializedKey(KeyCodes.ENTER, [KeyCodes.META]),
      ],
    },

    /** Disconnect two blocks. */
    disconnect: {
      name: Constants.SHORTCUT_NAMES.DISCONNECT,
      preconditionFn: (workspace) => this.canCurrentlyEdit(workspace),
      callback: (workspace) => {
        switch (this.navigation.getState(workspace)) {
          case Constants.STATE.WORKSPACE:
            this.navigation.disconnectBlocks(workspace);
            return true;
          default:
            return false;
        }
      },
      keyCodes: [KeyCodes.X],
    },

    /** Move focus to or from the toolbox. */
    focusToolbox: {
      name: Constants.SHORTCUT_NAMES.TOOLBOX,
      preconditionFn: (workspace) => this.canCurrentlyEdit(workspace),
      callback: (workspace) => {
        switch (this.navigation.getState(workspace)) {
          case Constants.STATE.WORKSPACE:
            if (!workspace.getToolbox()) {
              this.navigation.focusFlyout(workspace);
            } else {
              this.navigation.focusToolbox(workspace);
            }
            return true;
          default:
            return false;
        }
      },
      keyCodes: [KeyCodes.T],
    },

    /** Exit the current location and focus on the workspace. */
    exit: {
      name: Constants.SHORTCUT_NAMES.EXIT,
      preconditionFn: (workspace) => this.canCurrentlyNavigate(workspace),
      callback: (workspace) => {
        switch (this.navigation.getState(workspace)) {
          case Constants.STATE.FLYOUT:
            this.navigation.focusWorkspace(workspace);
            return true;
          case Constants.STATE.TOOLBOX:
            this.navigation.focusWorkspace(workspace);
            return true;
          default:
            return false;
        }
      },
      keyCodes: [KeyCodes.ESC, KeyCodes.E],
      allowCollision: true,
    },

    /** Move the cursor on the workspace to the left. */
    wsMoveLeft: {
      name: Constants.SHORTCUT_NAMES.MOVE_WS_CURSOR_LEFT,
      preconditionFn: (workspace) => this.canCurrentlyEdit(workspace),
      callback: (workspace) => {
        return this.navigation.moveWSCursor(workspace, -1, 0);
      },
      keyCodes: [createSerializedKey(KeyCodes.A, [KeyCodes.SHIFT])],
    },

    /** Move the cursor on the workspace to the right. */
    wsMoveRight: {
      name: Constants.SHORTCUT_NAMES.MOVE_WS_CURSOR_RIGHT,
      preconditionFn: (workspace) => this.canCurrentlyEdit(workspace),
      callback: (workspace) => {
        return this.navigation.moveWSCursor(workspace, 1, 0);
      },
      keyCodes: [createSerializedKey(KeyCodes.D, [KeyCodes.SHIFT])],
    },

    /** Move the cursor on the workspace up. */
    wsMoveUp: {
      name: Constants.SHORTCUT_NAMES.MOVE_WS_CURSOR_UP,
      preconditionFn: (workspace) => this.canCurrentlyEdit(workspace),
      callback: (workspace) => {
        return this.navigation.moveWSCursor(workspace, 0, -1);
      },
      keyCodes: [createSerializedKey(KeyCodes.W, [KeyCodes.SHIFT])],
    },

    /** Move the cursor on the workspace down. */
    wsMoveDown: {
      name: Constants.SHORTCUT_NAMES.MOVE_WS_CURSOR_DOWN,
      preconditionFn: (workspace) => this.canCurrentlyEdit(workspace),
      callback: (workspace) => {
        return this.navigation.moveWSCursor(workspace, 0, 1);
      },
      keyCodes: [createSerializedKey(KeyCodes.S, [KeyCodes.SHIFT])],
    },

    /** List all of the currently registered shortcuts. */
    announceShortcuts: {
      name: Constants.SHORTCUT_NAMES.LIST_SHORTCUTS,
      callback: () => {
        this.shortcutDialog.toggle();
        return true;
      },
      keyCodes: [KeyCodes.SLASH],
    },

    /** Announce the current location of the cursor. */
    announceLocation: {
      name: Constants.SHORTCUT_NAMES.ANNOUNCE,
      callback: (workspace) => {
        const cursor = workspace.getCursor();
        if (!cursor) return false;
        // Print out the type of the current node.
        this.announcer.setText(cursor.getCurNode().getType());
        return true;
      },
      keyCodes: [KeyCodes.A],
    },

    /** Go to the next sibling of the cursor's current location. */
    nextSibling: {
      name: Constants.SHORTCUT_NAMES.GO_TO_NEXT_SIBLING,
      preconditionFn: (workspace) => this.canCurrentlyNavigate(workspace),
      // Jump to the next node at the same level, when in the workspace.
      callback: (workspace, e, shortcut) => {
        const cursor = workspace.getCursor() as LineCursor;

        if (this.navigation.getState(workspace) === Constants.STATE.WORKSPACE) {
          if (this.fieldShortcutHandler(workspace, shortcut)) {
            this.announcer.setText('next sibling (handled by field)');
            return true;
          }
          if (cursor.nextSibling()) {
            this.announcer.setText('next sibling (success)');
            return true;
          }
        }
        this.announcer.setText('next sibling (no-op)');
        return false;
      },
      keyCodes: [KeyCodes.N],
    },

    /** Go to the previous sibling of the cursor's current location. */
    previousSibling: {
      name: Constants.SHORTCUT_NAMES.GO_TO_PREVIOUS_SIBLING,
      preconditionFn: (workspace) => this.canCurrentlyNavigate(workspace),
      // Jump to the previous node at the same level, when in the workspace.
      callback: (workspace, e, shortcut) => {
        const cursor = workspace.getCursor() as LineCursor;

        if (this.navigation.getState(workspace) === Constants.STATE.WORKSPACE) {
          if (this.fieldShortcutHandler(workspace, shortcut)) {
            this.announcer.setText('previous sibling (handled by field)');
            return true;
          }
          if (cursor.previousSibling()) {
            this.announcer.setText('previous sibling (success)');
            return true;
          }
        }
        this.announcer.setText('previous sibling (no-op)');
        return false;
      },
      keyCodes: [KeyCodes.M],
    },

    /** Jump to the root of the current stack. */
    jumpToRoot: {
      name: Constants.SHORTCUT_NAMES.JUMP_TO_ROOT,
      preconditionFn: (workspace) => this.canCurrentlyNavigate(workspace),
      // Jump to the root of the current stack.
      callback: (workspace) => {
        const cursor = workspace.getCursor();
        if (!cursor) return false;
        const curNode = cursor.getCurNode();
        const curBlock = curNode.getSourceBlock();
        if (curBlock) {
          const rootBlock = curBlock.getRootBlock();
          const stackNode = ASTNode.createStackNode(rootBlock) as ASTNode;
          cursor.setCurNode(stackNode);
          this.announcer.setText('jumped to root');
          return true;
        }
        this.announcer.setText('could not jump to root');
        return false;
      },
      keyCodes: [KeyCodes.R],
    },

    /** Move the cursor out of its current context, such as a loop block. */
    contextOut: {
      name: Constants.SHORTCUT_NAMES.CONTEXT_OUT,
      preconditionFn: (workspace) => this.canCurrentlyNavigate(workspace),
      callback: (workspace) => {
        if (this.navigation.getState(workspace) === Constants.STATE.WORKSPACE) {
          this.announcer.setText('context out');
          const cursor = workspace.getCursor() as LineCursor;
          if (cursor.contextOut()) {
            return true;
          }
        }
        this.announcer.setText('context out (no-op)');
        return false;
      },
      keyCodes: [createSerializedKey(KeyCodes.O, [KeyCodes.SHIFT])],
    },

    /** Move the cursor in a level of context, such as into a loop. */
    contextIn: {
      name: Constants.SHORTCUT_NAMES.CONTEXT_IN,
      preconditionFn: (workspace) => this.canCurrentlyNavigate(workspace),
      // Print out the type of the current node.
      callback: (workspace) => {
        if (this.navigation.getState(workspace) === Constants.STATE.WORKSPACE) {
          const cursor = workspace.getCursor() as LineCursor;
          if (cursor.contextIn()) {
            this.announcer.setText('context in');
            return true;
          }
        }
        this.announcer.setText('context in (no-op)');
        return false;
      },
      keyCodes: [createSerializedKey(KeyCodes.I, [KeyCodes.SHIFT])],
    },

    /** Clean up the workspace. */
    cleanup: {
      name: Constants.SHORTCUT_NAMES.CLEAN_UP,
      preconditionFn: (workspace) => workspace.getTopBlocks(false).length > 0,
      callback: (workspace) => {
        workspace.cleanUp();
        this.announcer.setText('clean up');
        return true;
      },
      keyCodes: [KeyCodes.C],
    },
  };

  /**
   * Register the action for inserting above a block.
   */
  protected registerInsertAction() {
    const insertAboveAction: ContextMenuRegistry.RegistryItem = {
      displayText: (scope: Scope) =>
        scope.block
          ? 'Insert block above'
          : scope.connection
            ? 'Insert block here'
            : 'Insert',
      preconditionFn: (scope: Scope) => {
        const block = scope.block ?? scope.connection?.getSourceBlock();
        const ws = block?.workspace as WorkspaceSvg | null;
        if (!ws) return 'hidden';

        return this.canCurrentlyEdit(ws) ? 'enabled' : 'hidden';
      },
      callback: (scope) => {
        const ws = scope.block?.workspace;
        if (!ws) return false;

        if (this.navigation.getState(ws) === Constants.STATE.WORKSPACE) {
          this.navigation.openToolboxOrFlyout(ws);
          return true;
        }
        return false;
      },
      scopeType: ContextMenuRegistry.ScopeType.BLOCK,
      id: 'insert',
      weight: 9,
    };
    ContextMenuRegistry.registry.register(insertAboveAction);
  }

  /**
   * Registers all default keyboard shortcut items for keyboard
   * navigation. This should be called once per instance of
   * KeyboardShortcutRegistry.
   */
  protected registerDefaults() {
    for (const shortcut of Object.values(this.shortcuts)) {
      ShortcutRegistry.registry.register(shortcut);
    }
    this.deleteAction.install();

    this.clipboard.install();

    this.registerInsertAction();

    // Initalise the shortcut modal with available shortcuts.  Needs
    // to be done separately rather at construction, as many shortcuts
    // are not registered at that point.
    this.shortcutDialog.createModalContent();
  }

  /**
   * Removes all the keyboard navigation shortcuts.
   */
  dispose() {
    for (const shortcut of Object.values(this.shortcuts)) {
      ShortcutRegistry.registry.unregister(shortcut.name);
    }

    this.deleteAction.uninstall();
    this.clipboard.uninstall();

    this.removeShortcutHandlers();
    this.navigation.dispose();
  }
}<|MERGE_RESOLUTION|>--- conflicted
+++ resolved
@@ -65,9 +65,6 @@
   announcer: Announcer = new Announcer();
   shortcutDialog: ShortcutDialog = new ShortcutDialog();
 
-<<<<<<< HEAD
-  navigationFocus: NAVIGATION_FOCUS_MODE = NAVIGATION_FOCUS_MODE.NONE;
-=======
   /** Context menu and keyboard action for delete. */
   deleteAction: DeleteAction = new DeleteAction(
     this.navigation,
@@ -79,8 +76,7 @@
     this.canCurrentlyEdit.bind(this),
   );
 
-  hasNavigationFocus: boolean = false;
->>>>>>> 212e176b
+  navigationFocus: NAVIGATION_FOCUS_MODE = NAVIGATION_FOCUS_MODE.NONE;
 
   /**
    * Original Toolbox.prototype.onShortcut method, saved by
