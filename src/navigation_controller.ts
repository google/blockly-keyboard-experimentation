--- conflicted
+++ resolved
@@ -304,34 +304,10 @@
   }
 
   /**
-<<<<<<< HEAD
    * List all the currently registered shortcuts.
    */
   listShortcuts() {
     this.announcer.listShortcuts();
-=======
-   * Gives the cursor to the field to handle if the cursor is on a field.
-   *
-   * @param workspace The workspace to check.
-   * @param shortcut The shortcut
-   *     to give to the field.
-   * @returns True if the shortcut was handled by the field, false
-   *     otherwise.
-   */
-  protected fieldShortcutHandler(
-    workspace: WorkspaceSvg,
-    shortcut: ShortcutRegistry.KeyboardShortcut,
-  ): boolean {
-    const cursor = workspace.getCursor();
-    if (!cursor || !cursor.getCurNode()) {
-      return false;
-    }
-    const curNode = cursor.getCurNode();
-    if (curNode.getType() === ASTNode.types.FIELD) {
-      return (curNode.getLocation() as Blockly.Field).onShortcut(shortcut);
-    }
-    return false;
->>>>>>> 955e1fd8
   }
 
   /**
@@ -340,157 +316,6 @@
   protected shortcuts: {
     [name: string]: ShortcutRegistry.KeyboardShortcut;
   } = {
-<<<<<<< HEAD
-    /**
-     * Cmd/Ctrl/Alt+Enter key:
-     *
-     * Shows the action menu.
-     */
-    menu: {
-      name: Constants.SHORTCUT_NAMES.MENU,
-      preconditionFn: (workspace) => this.canCurrentlyNavigate(workspace),
-      callback: (workspace) => {
-        switch (this.navigation.getState(workspace)) {
-          case Constants.STATE.WORKSPACE:
-            return this.navigation.openActionMenu(workspace);
-=======
-    /** Go to the previous location. */
-    previous: {
-      name: Constants.SHORTCUT_NAMES.PREVIOUS,
-      preconditionFn: (workspace) => this.canCurrentlyNavigate(workspace),
-      callback: (workspace, _, shortcut) => {
-        const flyout = workspace.getFlyout();
-        const toolbox = workspace.getToolbox() as Blockly.Toolbox;
-        let isHandled = false;
-        switch (this.navigation.getState(workspace)) {
-          case Constants.STATE.WORKSPACE:
-            isHandled = this.fieldShortcutHandler(workspace, shortcut);
-            if (!isHandled) {
-              workspace.getCursor()?.prev();
-              isHandled = true;
-            }
-            return isHandled;
-          case Constants.STATE.FLYOUT:
-            isHandled = this.fieldShortcutHandler(workspace, shortcut);
-            if (!isHandled && flyout) {
-              flyout.getWorkspace()?.getCursor()?.prev();
-              isHandled = true;
-            }
-            return isHandled;
-          case Constants.STATE.TOOLBOX:
-            return toolbox && typeof toolbox.onShortcut === 'function'
-              ? toolbox.onShortcut(shortcut)
-              : false;
->>>>>>> 955e1fd8
-          default:
-            return false;
-        }
-      },
-<<<<<<< HEAD
-      keyCodes: [
-        createSerializedKey(KeyCodes.ENTER, [KeyCodes.CTRL]),
-        createSerializedKey(KeyCodes.ENTER, [KeyCodes.ALT]),
-        createSerializedKey(KeyCodes.ENTER, [KeyCodes.META]),
-      ],
-=======
-      keyCodes: [KeyCodes.UP],
-    },
-
-    /** Go to the out location. */
-    out: {
-      name: Constants.SHORTCUT_NAMES.OUT,
-      preconditionFn: (workspace) => this.canCurrentlyNavigate(workspace),
-      callback: (workspace, _, shortcut) => {
-        const toolbox = workspace.getToolbox() as Blockly.Toolbox;
-        let isHandled = false;
-        switch (this.navigation.getState(workspace)) {
-          case Constants.STATE.WORKSPACE:
-            isHandled = this.fieldShortcutHandler(workspace, shortcut);
-            if (!isHandled && workspace) {
-              workspace.getCursor()?.out();
-              isHandled = true;
-            }
-            return isHandled;
-          case Constants.STATE.FLYOUT:
-            this.navigation.focusToolbox(workspace);
-            return true;
-          case Constants.STATE.TOOLBOX:
-            return toolbox && typeof toolbox.onShortcut === 'function'
-              ? toolbox.onShortcut(shortcut)
-              : false;
-          default:
-            return false;
-        }
-      },
-      keyCodes: [KeyCodes.LEFT],
-    },
-
-    /** Go to the next location. */
-    next: {
-      name: Constants.SHORTCUT_NAMES.NEXT,
-      preconditionFn: (workspace) => this.canCurrentlyNavigate(workspace),
-      callback: (workspace, _, shortcut) => {
-        const toolbox = workspace.getToolbox() as Blockly.Toolbox;
-        const flyout = workspace.getFlyout();
-        let isHandled = false;
-        switch (this.navigation.getState(workspace)) {
-          case Constants.STATE.WORKSPACE:
-            isHandled = this.fieldShortcutHandler(workspace, shortcut);
-            if (!isHandled && workspace) {
-              workspace.getCursor()?.next();
-              isHandled = true;
-            }
-            return isHandled;
-          case Constants.STATE.FLYOUT:
-            isHandled = this.fieldShortcutHandler(workspace, shortcut);
-            if (!isHandled && flyout) {
-              flyout.getWorkspace()?.getCursor()?.next();
-              isHandled = true;
-            }
-            return isHandled;
-          case Constants.STATE.TOOLBOX:
-            return toolbox && typeof toolbox.onShortcut === 'function'
-              ? toolbox.onShortcut(shortcut)
-              : false;
-          default:
-            return false;
-        }
-      },
-      keyCodes: [KeyCodes.DOWN],
-    },
-
-    /** Go to the in location. */
-    in: {
-      name: Constants.SHORTCUT_NAMES.IN,
-      preconditionFn: (workspace) => this.canCurrentlyNavigate(workspace),
-      callback: (workspace, _, shortcut) => {
-        const toolbox = workspace.getToolbox() as Blockly.Toolbox;
-        let isHandled = false;
-        switch (this.navigation.getState(workspace)) {
-          case Constants.STATE.WORKSPACE:
-            isHandled = this.fieldShortcutHandler(workspace, shortcut);
-            if (!isHandled && workspace) {
-              workspace.getCursor()?.in();
-              isHandled = true;
-            }
-            return isHandled;
-          case Constants.STATE.TOOLBOX:
-            isHandled =
-              toolbox && typeof toolbox.onShortcut === 'function'
-                ? toolbox.onShortcut(shortcut)
-                : false;
-            if (!isHandled) {
-              this.navigation.focusFlyout(workspace);
-            }
-            return true;
-          default:
-            return false;
-        }
-      },
-      keyCodes: [KeyCodes.RIGHT],
->>>>>>> 955e1fd8
-    },
-
     /** Move focus to or from the toolbox. */
     focusToolbox: {
       name: Constants.SHORTCUT_NAMES.TOOLBOX,
@@ -511,22 +336,6 @@
       keyCodes: [KeyCodes.T],
     },
 
-<<<<<<< HEAD
-    /** Announce the current location of the cursor. */
-    announceLocation: {
-      name: Constants.SHORTCUT_NAMES.ANNOUNCE,
-      callback: (workspace) => {
-        const cursor = workspace.getCursor();
-        if (!cursor) return false;
-        // Print out the type of the current node.
-        this.announcer.setText(cursor.getCurNode().getType());
-        return true;
-      },
-      keyCodes: [KeyCodes.A],
-    },
-
-=======
->>>>>>> 955e1fd8
     /** Clean up the workspace. */
     cleanup: {
       name: Constants.SHORTCUT_NAMES.CLEAN_UP,
