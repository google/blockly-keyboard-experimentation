/**
 * @license
 * Copyright 2021 Google LLC
 * SPDX-License-Identifier: Apache-2.0
 */

/**
 * @fileoverview Registers all of the keyboard shortcuts that are necessary for
 * navigating blockly using the keyboard.
 * @author aschmiedt@google.com (Abby Schmiedt)
 */

import './toolbox_monkey_patch';

import * as Blockly from 'blockly/core';
import {
  ShortcutRegistry,
  Toolbox,
  utils as BlocklyUtils,
  WorkspaceSvg,
  keyboardNavigationController,
} from 'blockly/core';

import * as Constants from './constants';
import {Clipboard} from './actions/clipboard';
import {DeleteAction} from './actions/delete';
import {EditAction} from './actions/edit';
import {Navigation} from './navigation';
import {ShortcutDialog} from './shortcut_dialog';
import {WorkspaceMovement} from './actions/ws_movement';
import {ArrowNavigation} from './actions/arrow_navigation';
import {ExitAction} from './actions/exit';
import {EnterAction} from './actions/enter';
import {DisconnectAction} from './actions/disconnect';
import {ActionMenu} from './actions/action_menu';
import {MoveActions} from './actions/move';
import {Mover} from './actions/mover';
import {DuplicateAction} from './actions/duplicate';
import {StackNavigationAction} from './actions/stack_navigation';

const KeyCodes = BlocklyUtils.KeyCodes;

/**
 * Class for registering shortcuts for keyboard navigation.
 */
export class NavigationController {
  private navigation: Navigation = new Navigation();

  private mover = new Mover(this.navigation);

  shortcutDialog: ShortcutDialog = new ShortcutDialog();

  /** Context menu and keyboard action for deletion. */
  deleteAction: DeleteAction = new DeleteAction();

  /** Context menu and keyboard action for deletion. */
  editAction: EditAction = new EditAction(this.navigation);

  /** Keyboard shortcut for disconnection. */
  disconnectAction: DisconnectAction = new DisconnectAction(this.navigation);

  clipboard: Clipboard;

  duplicateAction = new DuplicateAction();

  workspaceMovement: WorkspaceMovement = new WorkspaceMovement(this.navigation);

  /** Keyboard navigation actions for the arrow keys. */
  arrowNavigation: ArrowNavigation = new ArrowNavigation(this.navigation);

  exitAction: ExitAction = new ExitAction(this.navigation);

  enterAction: EnterAction = new EnterAction(this.mover, this.navigation);

  actionMenu: ActionMenu = new ActionMenu(this.navigation);

  moveActions = new MoveActions(this.mover);

<<<<<<< HEAD
  constructor(
    private options: {allowCrossWorkspacePaste: boolean} = {
      allowCrossWorkspacePaste: false,
    },
  ) {
    this.clipboard = new Clipboard(this.navigation, options);
  }
=======
  stackNavigationAction: StackNavigationAction = new StackNavigationAction();
>>>>>>> dcfe7df5

  /**
   * Original Toolbox.prototype.onShortcut method, saved by
   * addShortcutHandlers.
   */
  private origToolboxOnShortcut:
    | typeof Blockly.Toolbox.prototype.onShortcut
    | null = null;

  /**
   * Registers the default keyboard shortcuts for keyboard navigation.
   */
  init() {
    this.addShortcutHandlers();
    this.registerDefaults();
  }

  /**
   * Monkeypatches core Blockly components to add methods that allow
   * them to handle keyboard shortcuts when in keyboard navigation
   * mode.
   */
  protected addShortcutHandlers() {
    this.origToolboxOnShortcut = Toolbox.prototype.onShortcut;
    Toolbox.prototype.onShortcut = this.toolboxHandler;
  }

  /**
   * Removes monkeypatches from core Blockly components.
   */
  protected removeShortcutHandlers() {
    if (!this.origToolboxOnShortcut) {
      throw new Error('no original onShortcut method recorded');
    }
    Blockly.Toolbox.prototype.onShortcut = this.origToolboxOnShortcut;
    this.origToolboxOnShortcut = null;
  }

  /**
   * Handles the given keyboard shortcut.
   * This is only triggered when keyboard accessibility mode is enabled.
   *
   * @param shortcut The shortcut to be handled.
   * @returns True if the toolbox handled the shortcut, false otherwise.
   */
  protected toolboxHandler(
    this: Blockly.Toolbox,
    shortcut: ShortcutRegistry.KeyboardShortcut,
  ): boolean {
    if (!this.selectedItem_) {
      return false;
    }
    switch (shortcut.name) {
      case Constants.SHORTCUT_NAMES.UP:
        // @ts-expect-error private method
        return this.selectPrevious();
      case Constants.SHORTCUT_NAMES.LEFT:
        // @ts-expect-error private method
        return this.selectParent();
      case Constants.SHORTCUT_NAMES.DOWN:
        // @ts-expect-error private method
        return this.selectNext();
      case Constants.SHORTCUT_NAMES.RIGHT:
        // @ts-expect-error private method
        return this.selectChild();
      default:
        return false;
    }
  }

  /**
   * Adds all necessary event listeners and markers to a workspace for keyboard
   * navigation to work. This must be called for keyboard navigation to work
   * on a workspace.
   *
   * @param workspace The workspace to add keyboard
   *     navigation to.
   */
  addWorkspace(workspace: WorkspaceSvg) {
    this.navigation.addWorkspace(workspace);
  }

  /**
   * Removes all necessary event listeners and markers to a workspace for
   * keyboard navigation to work.
   *
   * @param workspace The workspace to remove keyboard
   *     navigation from.
   */
  removeWorkspace(workspace: WorkspaceSvg) {
    this.navigation.removeWorkspace(workspace);
  }

  /**
   * Turns on keyboard navigation.
   *
   * @param workspace The workspace to turn on keyboard
   *     navigation for.
   */
  enable(workspace: WorkspaceSvg) {
    this.navigation.enableKeyboardAccessibility(workspace);
  }

  /**
   * Turns off keyboard navigation.
   *
   * @param workspace The workspace to turn off keyboard
   *     navigation on.
   */
  disable(workspace: WorkspaceSvg) {
    this.navigation.disableKeyboardAccessibility(workspace);
  }

  /**
   * Dictionary of KeyboardShortcuts.
   */
  protected shortcuts: {
    [name: string]: ShortcutRegistry.KeyboardShortcut;
  } = {
    /** Move focus to or from the toolbox. */
    focusToolbox: {
      name: Constants.SHORTCUT_NAMES.TOOLBOX,
      preconditionFn: (workspace) => !workspace.isDragging(),
      callback: (workspace) => {
        keyboardNavigationController.setIsActive(true);
        switch (this.navigation.getState()) {
          case Constants.STATE.WORKSPACE:
            Blockly.getFocusManager().focusTree(
              workspace.getToolbox() ??
                workspace.getFlyout()?.getWorkspace() ??
                workspace,
            );
            return true;
          default:
            return false;
        }
      },
      keyCodes: [KeyCodes.T],
    },

    /** Clean up the workspace. */
    cleanup: {
      name: Constants.SHORTCUT_NAMES.CLEAN_UP,
      preconditionFn: (workspace) =>
        this.navigation.canCurrentlyEdit(workspace) &&
        workspace.getTopBlocks(false).length > 0,
      callback: (workspace) => {
        workspace.cleanUp();
        return true;
      },
      keyCodes: [KeyCodes.C],
    },
  };

  /**
   * Registers all default keyboard shortcut items for keyboard
   * navigation. This should be called once per instance of
   * KeyboardShortcutRegistry.
   */
  protected registerDefaults() {
    for (const shortcut of Object.values(this.shortcuts)) {
      ShortcutRegistry.registry.register(shortcut);
    }
    this.deleteAction.install();
    this.workspaceMovement.install();
    this.arrowNavigation.install();
    this.editAction.install();
    this.exitAction.install();
    this.enterAction.install();
    this.disconnectAction.install();
    this.actionMenu.install();

    this.clipboard.install();
    this.duplicateAction.install();
    this.moveActions.install();
    this.shortcutDialog.install();
    this.stackNavigationAction.install();

    // Initialize the shortcut modal with available shortcuts.  Needs
    // to be done separately rather at construction, as many shortcuts
    // are not registered at that point.
    this.shortcutDialog.createModalContent();
  }

  /**
   * Removes all the keyboard navigation shortcuts.
   */
  dispose() {
    this.moveActions.uninstall();
    this.deleteAction.uninstall();
    this.editAction.uninstall();
    this.disconnectAction.uninstall();
    this.clipboard.uninstall();
    this.duplicateAction.uninstall();
    this.workspaceMovement.uninstall();
    this.arrowNavigation.uninstall();
    this.exitAction.uninstall();
    this.enterAction.uninstall();
    this.actionMenu.uninstall();
    this.shortcutDialog.uninstall();
    this.stackNavigationAction.uninstall();

    for (const shortcut of Object.values(this.shortcuts)) {
      ShortcutRegistry.registry.unregister(shortcut.name);
    }
    this.removeShortcutHandlers();
    this.navigation.dispose();
  }
}<|MERGE_RESOLUTION|>--- conflicted
+++ resolved
@@ -75,8 +75,9 @@
   actionMenu: ActionMenu = new ActionMenu(this.navigation);
 
   moveActions = new MoveActions(this.mover);
-
-<<<<<<< HEAD
+  
+  stackNavigationAction: StackNavigationAction = new StackNavigationAction();
+
   constructor(
     private options: {allowCrossWorkspacePaste: boolean} = {
       allowCrossWorkspacePaste: false,
@@ -84,9 +85,6 @@
   ) {
     this.clipboard = new Clipboard(this.navigation, options);
   }
-=======
-  stackNavigationAction: StackNavigationAction = new StackNavigationAction();
->>>>>>> dcfe7df5
 
   /**
    * Original Toolbox.prototype.onShortcut method, saved by
