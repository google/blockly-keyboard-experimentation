/**
 * @license
 * Copyright 2025 Google LLC
 * SPDX-License-Identifier: Apache-2.0
 */

import {
  Events,
  ShortcutRegistry,
  utils as BlocklyUtils,
  BlockSvg,
  FlyoutButton,
  RenderedConnection,
  WorkspaceSvg,
  Field,
  icons,
  FocusableTreeTraverser,
  renderManagement,
} from 'blockly/core';

import type {Block} from 'blockly/core';

import * as Constants from '../constants';
import type {Navigation} from '../navigation';
import {Mover} from './mover';
import {
  showConstrainedMovementHint,
  showHelpHint,
  showUnconstrainedMoveHint,
} from '../hints';

const KeyCodes = BlocklyUtils.KeyCodes;

/**
 * Class for registering a shortcut for the enter action.
 */
export class EnterAction {
  constructor(
    private mover: Mover,
    private navigation: Navigation,
  ) {}

  /**
   * Adds the enter action shortcut to the registry.
   */
  install() {
    /**
     * Enter key:
     *
     * - On the flyout: press a button or choose a block to place.
     * - On a stack: open a block's context menu or field's editor.
     * - On the workspace: open the context menu.
     */
    ShortcutRegistry.registry.register({
      name: Constants.SHORTCUT_NAMES.EDIT_OR_CONFIRM,
      preconditionFn: (workspace): boolean => {
        switch (this.navigation.getState()) {
          case Constants.STATE.WORKSPACE:
            return this.shouldHandleEnterForWS(workspace);
          case Constants.STATE.FLYOUT: {
            // If we're in the flyout the only supported actions are inserting
            // blocks or clicking buttons, so don't handle this if the
            // main workspace is read only.
            const targetWorkspace = workspace.isFlyout
              ? workspace.targetWorkspace
              : workspace;
            return !!targetWorkspace && !targetWorkspace.isReadOnly();
          }
          default:
            return false;
        }
      },
      callback: (workspace, event): boolean => {
        event.preventDefault();

        const targetWorkspace = workspace.isFlyout
          ? workspace.targetWorkspace
          : workspace;
        if (!targetWorkspace) return false;

        let flyoutCursor;
        let curNode;

        switch (this.navigation.getState()) {
          case Constants.STATE.WORKSPACE:
            return this.handleEnterForWS(workspace);
          case Constants.STATE.FLYOUT:
            flyoutCursor = this.navigation.getFlyoutCursor(targetWorkspace);
            if (!flyoutCursor) {
              return false;
            }
            curNode = flyoutCursor.getCurNode();
            if (curNode instanceof BlockSvg) {
              this.insertFromFlyout(targetWorkspace);
            } else if (curNode instanceof FlyoutButton) {
              this.triggerButtonCallback(targetWorkspace);
            }
            return true;
          default:
            return false;
        }
      },
      keyCodes: [KeyCodes.ENTER, KeyCodes.SPACE],
    });
  }

  /**
   * Checks if the enter key should do anything for this ws.
   *
   * @param workspace The workspace to check.
   * @returns True if the enter action should be handled.
   */
  private shouldHandleEnterForWS(workspace: WorkspaceSvg): boolean {
    const cursor = workspace.getCursor();
    const curNode = cursor?.getCurNode();
    if (!curNode) return false;
    if (curNode instanceof Field) return curNode.isClickable();
    if (
      curNode instanceof RenderedConnection ||
      curNode instanceof WorkspaceSvg
    ) {
      return !workspace.isReadOnly();
    }
    if (curNode instanceof BlockSvg) return true;
    // Returning true is sometimes incorrect for icons, but there's no API to check.
    if (curNode instanceof icons.Icon) return true;
    return false;
  }

  /**
   * Handles hitting the enter key on the workspace.
   *
   * @param workspace The workspace.
   * @returns True if the enter was handled, false otherwise.
   */
  private handleEnterForWS(workspace: WorkspaceSvg): boolean {
    const cursor = workspace.getCursor();
    const curNode = cursor?.getCurNode();
    if (!curNode) return false;
    if (curNode instanceof Field) {
      curNode.showEditor();
      return true;
    } else if (curNode instanceof BlockSvg) {
      if (!this.tryShowFullBlockFieldEditor(curNode)) {
        showHelpHint(workspace);
      }
      return true;
    } else if (
      curNode instanceof RenderedConnection ||
      curNode instanceof WorkspaceSvg
    ) {
      this.navigation.openToolboxOrFlyout(workspace);
      return true;
    } else if (curNode instanceof icons.Icon) {
      curNode.onClick();
<<<<<<< HEAD
      renderManagement.finishQueuedRenders().then(() => {
        cursor.in();
      });
=======
      return true;
>>>>>>> 8e2b18e8
    }
    return false;
  }

  /**
   * Inserts a block from the flyout.
   * Tries to find a connection on the block to connect to the marked
   * location. If no connection has been marked, or there is not a compatible
   * connection then the block is placed on the workspace.
   * Trigger a toast per session if possible.
   *
   * @param workspace The main workspace. The workspace
   *     the block will be placed on.
   */
  private insertFromFlyout(workspace: WorkspaceSvg) {
    workspace.setResizesEnabled(false);
    // Create a new event group or append to the existing group.
    const existingGroup = Events.getGroup();
    if (!existingGroup) {
      Events.setGroup(true);
    }

    const stationaryNode = FocusableTreeTraverser.findFocusedNode(workspace);
    const newBlock = this.createNewBlock(workspace);
    if (!newBlock) return;
    const insertStartPoint = stationaryNode
      ? this.navigation.findInsertStartPoint(stationaryNode, newBlock)
      : null;
    if (workspace.getTopBlocks().includes(newBlock)) {
      this.positionNewTopLevelBlock(workspace, newBlock);
    }

    workspace.setResizesEnabled(true);

    this.mover.startMove(workspace, newBlock, insertStartPoint);

    const isStartBlock =
      !newBlock.outputConnection &&
      !newBlock.nextConnection &&
      !newBlock.previousConnection;
    if (isStartBlock) {
      showUnconstrainedMoveHint(workspace, false);
    } else {
      showConstrainedMovementHint(workspace);
    }
  }

  /**
   * Position a new top-level block to avoid overlap at the top left.
   *
   * Similar to `WorkspaceSvg.cleanUp()` but does not constrain itself to not
   * affecting code ordering in order to use horizontal space.
   *
   * @param workspace The workspace.
   * @param newBlock The top-level block to move to free space.
   */
  private positionNewTopLevelBlock(
    workspace: WorkspaceSvg,
    newBlock: BlockSvg,
  ) {
    const initialY = 10;
    const initialX = 10;
    const xSpacing = 80;

    const filteredTopBlocks = workspace
      .getTopBlocks(true)
      .filter((block) => block.id !== newBlock.id);
    const allBlockBounds = filteredTopBlocks.map((block) =>
      block.getBoundingRectangle(),
    );

    const toolboxWidth = workspace.getToolbox()?.getWidth();
    const workspaceWidth =
      workspace.getParentSvg().clientWidth - (toolboxWidth ?? 0);
    const workspaceHeight = workspace.getParentSvg().clientHeight;
    const {height: newBlockHeight, width: newBlockWidth} =
      newBlock.getHeightWidth();

    const getNextIntersectingBlock = function (
      newBlockRect: BlocklyUtils.Rect,
    ): BlocklyUtils.Rect | null {
      for (const rect of allBlockBounds) {
        if (newBlockRect.intersects(rect)) {
          return rect;
        }
      }
      return null;
    };

    let cursorY = initialY;
    let cursorX = initialX;
    const minBlockHeight = workspace
      .getRenderer()
      .getConstants().MIN_BLOCK_HEIGHT;
    // Make the initial movement of shifting the block to its best possible position.
    let boundingRect = newBlock.getBoundingRectangle();
    newBlock.moveBy(cursorX - boundingRect.left, cursorY - boundingRect.top, [
      'cleanup',
    ]);
    newBlock.snapToGrid();

    boundingRect = newBlock.getBoundingRectangle();
    let conflictingRect = getNextIntersectingBlock(boundingRect);
    while (conflictingRect != null) {
      const newCursorX =
        conflictingRect.left + conflictingRect.getWidth() + xSpacing;
      const newCursorY =
        conflictingRect.top + conflictingRect.getHeight() + minBlockHeight;
      if (newCursorX + newBlockWidth <= workspaceWidth) {
        cursorX = newCursorX;
      } else if (newCursorY + newBlockHeight <= workspaceHeight) {
        cursorY = newCursorY;
        cursorX = initialX;
      } else {
        // Off screen, but new blocks will be selected which will scroll them
        // into view.
        cursorY = newCursorY;
        cursorX = initialX;
      }
      newBlock.moveBy(cursorX - boundingRect.left, cursorY - boundingRect.top, [
        'cleanup',
      ]);
      newBlock.snapToGrid();
      boundingRect = newBlock.getBoundingRectangle();
      conflictingRect = getNextIntersectingBlock(boundingRect);
    }

    newBlock.bringToFront();
  }

  /**
   * Triggers a flyout button's callback.
   *
   * @param workspace The main workspace. The workspace
   *     containing a flyout with a button.
   */
  private triggerButtonCallback(workspace: WorkspaceSvg) {
    const button = this.navigation.getFlyoutCursor(workspace)?.getCurNode();
    if (!(button instanceof FlyoutButton)) return;

    const flyoutButtonCallbacks: Map<string, (p1: FlyoutButton) => void> =
      // @ts-expect-error private field access
      workspace.flyoutButtonCallbacks;

    const info = button.info;
    if ('callbackkey' in info) {
      const buttonCallback = flyoutButtonCallbacks.get(info.callbackkey);
      if (!buttonCallback) {
        throw new Error('No callback function found for flyout button.');
      }
      buttonCallback(button);
    }
  }

  /**
   * If this block has a full block field then show its editor.
   *
   * @param block A block.
   * @returns True if we showed the editor, false otherwise.
   */
  private tryShowFullBlockFieldEditor(block: Block): boolean {
    if (block.isSimpleReporter()) {
      for (const input of block.inputList) {
        for (const field of input.fieldRow) {
          if (field.isClickable() && field.isFullBlockField()) {
            field.showEditor();
            return true;
          }
        }
      }
    }
    return false;
  }

  /**
   * Creates a new block based on the current block the flyout cursor is on.
   *
   * @param workspace The main workspace. The workspace
   *     the block will be placed on.
   * @returns The newly created block.
   */
  private createNewBlock(workspace: WorkspaceSvg): BlockSvg | null {
    const flyout = workspace.getFlyout();
    if (!flyout || !flyout.isVisible()) {
      console.warn(
        'Trying to insert from the flyout when the flyout does not ' +
          ' exist or is not visible',
      );
      return null;
    }

    const curBlock = this.navigation.getFlyoutCursor(workspace)?.getCurNode();
    if (!(curBlock instanceof BlockSvg) || !curBlock.isEnabled()) {
      console.warn("Can't insert a disabled block.");
      return null;
    }

    const newBlock = flyout.createBlock(curBlock);
    // Render to get the sizing right.
    newBlock.render();
    // Connections are not tracked when the block is first created.  Normally
    // there's enough time for them to become tracked in the user's mouse
    // movements, but not here.
    newBlock.setConnectionTracking(true);
    return newBlock;
  }

  /**
   * Removes the enter action shortcut.
   */
  uninstall() {
    ShortcutRegistry.registry.unregister(
      Constants.SHORTCUT_NAMES.EDIT_OR_CONFIRM,
    );
  }
}<|MERGE_RESOLUTION|>--- conflicted
+++ resolved
@@ -153,13 +153,10 @@
       return true;
     } else if (curNode instanceof icons.Icon) {
       curNode.onClick();
-<<<<<<< HEAD
       renderManagement.finishQueuedRenders().then(() => {
         cursor.in();
       });
-=======
       return true;
->>>>>>> 8e2b18e8
     }
     return false;
   }
