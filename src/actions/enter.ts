--- conflicted
+++ resolved
@@ -164,21 +164,11 @@
       // opening a bubble of some sort. We then need to wait for the bubble to
       // appear before attempting to navigate into it.
       curNode.onClick();
-<<<<<<< HEAD
       renderManagement.finishQueuedRenders().then(() => {
         if (hasBubble(curNode) && curNode.bubbleIsVisible()) {
-          cursor?.in();
+          cursor.in();
         }
       });
-=======
-      // This currently only works for MutatorIcons.
-      // See icon_navigation_policy.
-      if (curNode instanceof icons.MutatorIcon) {
-        renderManagement.finishQueuedRenders().then(() => {
-          cursor.in();
-        });
-      }
->>>>>>> 48600df7
       return true;
     } else if (curNode instanceof comments.CommentBarButton) {
       curNode.performAction();
