--- conflicted
+++ resolved
@@ -48,7 +48,6 @@
 const COMMIT_MOVE_SHORTCUT = 'commitMove';
 
 /**
-<<<<<<< HEAD
  * Whether this is an insert or a move.
  */
 export enum MoveType {
@@ -63,10 +62,7 @@
 }
 
 /**
- * Low-level code for moving blocks with keyboard shortcuts.
-=======
  * Low-level code for moving elements with keyboard shortcuts.
->>>>>>> 8714c2c4
  */
 export class Mover {
   /**
@@ -125,38 +121,24 @@
    * Should only be called if canMove has returned true.
    *
    * @param workspace The workspace we might be moving on.
-<<<<<<< HEAD
-   * @param block The block to start dragging.
+   * @param draggable The element to start dragging.
    * @param moveType Whether this is an insert or a move.
    * @param startPoint Where to start the move, or null to use the current
    *     location if any.
-=======
-   * @param draggable The element to start dragging.
-   * @param insertStartPoint Where to insert the element, or null if the element
-   *     already existed.
->>>>>>> 8714c2c4
    * @returns True iff a move has successfully begun.
    */
   startMove(
     workspace: WorkspaceSvg,
-<<<<<<< HEAD
-    block: BlockSvg,
+    draggable: IDraggable & IFocusableNode & IBoundedElement & ISelectable,
     moveType: MoveType,
     startPoint: RenderedConnection | null,
   ) {
-    this.patchDragStrategy(block, moveType, startPoint);
-    // Begin dragging block.
-=======
-    draggable: IDraggable & IFocusableNode & IBoundedElement & ISelectable,
-    insertStartPoint: RenderedConnection | null,
-  ) {
     if (draggable instanceof BlockSvg) {
-      this.patchDragStrategy(draggable, insertStartPoint);
+      this.patchDragStrategy(draggable, moveType, startPoint);
     } else if (draggable instanceof comments.RenderedWorkspaceComment) {
       this.moveIndicator = new MoveIndicatorBubble(draggable);
     }
     // Begin dragging element.
->>>>>>> 8714c2c4
     const DraggerClass = registry.getClassFromOptions(
       registry.Type.BLOCK_DRAGGER,
       workspace.options,
@@ -256,18 +238,10 @@
   abortMove(workspace: WorkspaceSvg) {
     const info = this.preDragEndCleanup(workspace);
 
-<<<<<<< HEAD
-    const dragStrategy = info.block.getDragStrategy() as KeyboardDragStrategy;
-    this.patchDragger(info.dragger as dragging.Dragger, dragStrategy.moveType);
-=======
     // eslint-disable-next-line @typescript-eslint/no-explicit-any
     const dragStrategy = (info.draggable as any)
       .dragStrategy as KeyboardDragStrategy;
-    this.patchDragger(
-      info.dragger as dragging.Dragger,
-      dragStrategy.isNewBlock,
-    );
->>>>>>> 8714c2c4
+    this.patchDragger(info.dragger as dragging.Dragger, dragStrategy.moveType);
 
     // Save the position so we can put the cursor in a reasonable spot.
     // @ts-expect-error Access to private property connectionCandidate.
@@ -444,11 +418,7 @@
    * an existing element.
    *
    * @param dragger The dragger to patch.
-<<<<<<< HEAD
    * @param moveType Whether this is an insert or a move.
-=======
-   * @param isNewBlock Whether a moving block was created for this action.
->>>>>>> 8714c2c4
    */
   private patchDragger(dragger: dragging.Dragger, moveType: MoveType) {
     if (moveType === MoveType.Insert) {
