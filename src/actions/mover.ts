--- conflicted
+++ resolved
@@ -17,11 +17,8 @@
 import {Direction, getXYFromDirection} from '../drag_direction';
 import {KeyboardDragStrategy} from '../keyboard_drag_strategy';
 import {Navigation} from '../navigation';
-<<<<<<< HEAD
 import {MoveIcon} from '../move_icon';
-=======
 import {clearMoveHints} from '../hints';
->>>>>>> 47d67fb1
 
 /**
  * The distance to move an item, in workspace coordinates, when
