--- conflicted
+++ resolved
@@ -200,21 +200,7 @@
    * @returns True iff move successfully finished.
    */
   finishMove(workspace: WorkspaceSvg) {
-<<<<<<< HEAD
-    ShortcutRegistry.registry.unregister(COMMIT_MOVE_SHORTCUT);
-
-    clearMoveHints(workspace);
-
-    const info = this.moves.get(workspace);
-    if (!info) throw new Error('no move info for workspace');
-
-    // Remove the blur listener before ending the drag
-    info.block
-      .getFocusableElement()
-      .removeEventListener('blur', info.blurListener);
-=======
     const info = this.preDragEndCleanup(workspace);
->>>>>>> 18c3ad33
 
     info.dragger.onDragEnd(
       info.fakePointerEvent('pointerup'),
@@ -234,15 +220,7 @@
    * @returns True iff move successfully aborted.
    */
   abortMove(workspace: WorkspaceSvg) {
-<<<<<<< HEAD
-    ShortcutRegistry.registry.unregister(COMMIT_MOVE_SHORTCUT);
-    clearMoveHints(workspace);
-
-    const info = this.moves.get(workspace);
-    if (!info) throw new Error('no move info for workspace');
-=======
     const info = this.preDragEndCleanup(workspace);
->>>>>>> 18c3ad33
 
     const dragStrategy = info.block.getDragStrategy() as KeyboardDragStrategy;
     this.patchDragger(
@@ -278,6 +256,7 @@
    * @returns The info for the block.
    */
   private preDragEndCleanup(workspace: WorkspaceSvg) {
+    ShortcutRegistry.registry.unregister(COMMIT_MOVE_SHORTCUT);
     clearMoveHints(workspace);
 
     const info = this.moves.get(workspace);
