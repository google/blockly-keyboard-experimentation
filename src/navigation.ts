/**
 * @license
 * Copyright 2021 Google LLC
 * SPDX-License-Identifier: Apache-2.0
 */

/**
 * @fileoverview Holds all methods necessary to use Blockly through the
 * keyboard.
 * @author aschmiedt@google.com (Abby Schmiedt)
 */

import * as Blockly from 'blockly/core';
import * as Constants from './constants';
import {
  registrationName as cursorRegistrationName,
  registrationType as cursorRegistrationType,
  FlyoutCursor,
} from './flyout_cursor';
import {PassiveFocus} from './passive_focus';

/**
 * Class that holds all methods necessary for keyboard navigation to work.
 */
export class Navigation {
  /**
   * Object holding the location of the cursor for each workspace.
   * Possible locations of the cursor are: workspace, flyout or toolbox.
   */
  workspaceStates: {[index: string]: Constants.STATE} = {};

  /**
   * The distance to move the cursor when the cursor is on the workspace.
   */
  WS_MOVE_DISTANCE = 40;

  /**
   * The default coordinate to use when focusing on the workspace and no
   * blocks are present. In pixel coordinates, but will be converted to
   * workspace coordinates when used to position the cursor.
   */
  DEFAULT_WS_COORDINATE: Blockly.utils.Coordinate =
    new Blockly.utils.Coordinate(100, 100);

  /**
   * The default coordinate to use when moving the cursor to the workspace
   * after a block has been deleted. In pixel coordinates, but will be
   * converted to workspace coordinates when used to position the cursor.
   */
  WS_COORDINATE_ON_DELETE: Blockly.utils.Coordinate =
    new Blockly.utils.Coordinate(100, 100);

  /**
   * Wrapper for method that deals with workspace changes.
   * Used for removing change listener.
   */
  protected wsChangeWrapper: (e: Blockly.Events.Abstract) => void;

  /**
   * Wrapper for method that deals with flyout changes.
   * Used for removing change listener.
   */
  protected flyoutChangeWrapper: (e: Blockly.Events.Abstract) => void;

  /**
   * The list of registered workspaces.
   * Used when removing change listeners in dispose.
   */
  protected workspaces: Blockly.WorkspaceSvg[] = [];

  /**
   * An object that renders a passive focus indicator at a specified location.
   */
  protected passiveFocusIndicator: PassiveFocus = new PassiveFocus();

  /**
   * Constructor for keyboard navigation.
   */
  constructor() {
    this.wsChangeWrapper = this.workspaceChangeListener.bind(this);
    this.flyoutChangeWrapper = this.flyoutChangeListener.bind(this);
  }

  /**
   * Adds all necessary change listeners and markers to a workspace for keyboard
   * navigation to work. This must be called for keyboard navigation to work
   * on a workspace.
   *
   * @param workspace The workspace to add keyboard navigation to.
   */
  addWorkspace(workspace: Blockly.WorkspaceSvg) {
    this.workspaces.push(workspace);
    const flyout = workspace.getFlyout();
    workspace.addChangeListener(this.wsChangeWrapper);

    if (flyout) {
      this.addFlyout(flyout);
    }
  }

  /**
   * Removes all keyboard navigation change listeners and markers.
   *
   * @param workspace The workspace to remove keyboard navigation from.
   */
  removeWorkspace(workspace: Blockly.WorkspaceSvg) {
    const workspaceIdx = this.workspaces.indexOf(workspace);
    const flyout = workspace.getFlyout();

    if (workspace.getCursor()) {
      this.disableKeyboardAccessibility(workspace);
    }

    if (workspaceIdx > -1) {
      this.workspaces.splice(workspaceIdx, 1);
    }
    this.passiveFocusIndicator.dispose();
    workspace.removeChangeListener(this.wsChangeWrapper);

    if (flyout) {
      this.removeFlyout(flyout);
    }
  }

  /**
   * Sets the state for the given workspace.
   *
   * @param workspace The workspace to set the state on.
   * @param state The navigation state.
   */
  setState(workspace: Blockly.WorkspaceSvg, state: Constants.STATE) {
    this.workspaceStates[workspace.id] = state;
  }

  /**
   * Gets the navigation state of the current workspace.
   *
   * @param workspace The workspace to get the state of.
   * @returns The state of the given workspace.
   */
  getState(workspace: Blockly.WorkspaceSvg): Constants.STATE {
    return this.workspaceStates[workspace.id];
  }

  /**
   * Adds all event listeners and cursors to the flyout that are needed for
   * keyboard navigation to work.
   *
   * @param flyout The flyout to add a cursor and change listeners to.
   */
  addFlyout(flyout: Blockly.IFlyout) {
    const flyoutWorkspace = flyout.getWorkspace();
    flyoutWorkspace.addChangeListener(this.flyoutChangeWrapper);
    const FlyoutCursorClass = Blockly.registry.getClass(
      cursorRegistrationType,
      cursorRegistrationName,
    );
    if (FlyoutCursorClass) {
      flyoutWorkspace
        .getMarkerManager()
        .setCursor(new FlyoutCursorClass(flyout));
    }
  }

  /**
   * Removes all change listeners from the flyout that are needed for
   * keyboard navigation to work.
   *
   * @param flyout The flyout to add a cursor and event listeners to.
   */
  removeFlyout(flyout: Blockly.IFlyout) {
    const flyoutWorkspace = flyout.getWorkspace();
    flyoutWorkspace.removeChangeListener(this.flyoutChangeWrapper);
  }

  /**
   * Updates the state of keyboard navigation and the position of the cursor
   * based on workspace events.
   *
   * @param e The Blockly event to process.
   */
  workspaceChangeListener(e: Blockly.Events.Abstract) {
    if (!e.workspaceId) {
      return;
    }
    const workspace = Blockly.Workspace.getById(
      e.workspaceId,
    ) as Blockly.WorkspaceSvg;
    if (!workspace || !workspace.keyboardAccessibilityMode) {
      return;
    }
    switch (e.type) {
      case Blockly.Events.DELETE:
        this.handleBlockDeleteByDrag(
          workspace,
          e as Blockly.Events.BlockDelete,
        );
        break;
      case Blockly.Events.BLOCK_CHANGE:
        if ((e as Blockly.Events.BlockChange).element === 'mutation') {
          this.handleBlockMutation(workspace, e as Blockly.Events.BlockChange);
        }
        break;
      case Blockly.Events.CLICK:
        this.handleWorkspaceClick(workspace, e as Blockly.Events.Click);
        break;
      case Blockly.Events.TOOLBOX_ITEM_SELECT:
        this.handleToolboxCategoryClick(
          workspace,
          e as Blockly.Events.ToolboxItemSelect,
        );
        break;
      case Blockly.Events.BLOCK_CREATE:
        this.handleBlockCreate(workspace, e);
    }
  }

  /**
   * Updates the state of keyboard navigation and the position of the cursor
   * based on events emitted from the flyout's workspace.
   *
   * @param e The Blockly event to process.
   */
  flyoutChangeListener(e: Blockly.Events.Abstract) {
    if (!e.workspaceId) {
      return;
    }
    const flyoutWorkspace = Blockly.Workspace.getById(
      e.workspaceId,
    ) as Blockly.WorkspaceSvg;
    const mainWorkspace = flyoutWorkspace.targetWorkspace;
    if (!mainWorkspace) {
      return;
    }
    const flyout = mainWorkspace.getFlyout();
    if (!flyout) {
      return;
    }

    // This is called for simple toolboxes and for toolboxes that have a flyout
    // that does not close. Autoclosing flyouts close before we need to focus
    // the cursor on the block that was clicked.
    if (
      mainWorkspace &&
      mainWorkspace.keyboardAccessibilityMode &&
      !flyout.autoClose
    ) {
      if (
        e.type === Blockly.Events.CLICK &&
        (e as Blockly.Events.Click).targetType === 'block'
      ) {
        const block = flyoutWorkspace.getBlockById(
          (e as Blockly.Events.Click).blockId!,
        );
        this.handleBlockClickInFlyout(mainWorkspace, block!);
      } else if (e.type === Blockly.Events.SELECTED) {
        const block = flyoutWorkspace.getBlockById(
          (e as Blockly.Events.Selected).newElementId!,
        );
        this.handleBlockClickInFlyout(mainWorkspace, block!);
      }
    }
  }

  /**
   * Moves the cursor to the workspace if a block has been dragged from a simple
   * toolbox. For a category toolbox this is handled in
   * handleToolboxCategoryClick_.
   *
   * @param workspace The workspace the cursor belongs to.
   * @param e The Blockly event to process.
   */
  handleBlockCreate(
    workspace: Blockly.WorkspaceSvg,
    e: Blockly.Events.Abstract,
  ) {
    if (this.getState(workspace) === Constants.STATE.FLYOUT) {
      this.resetFlyout(workspace, !!workspace.getToolbox());
      this.setState(workspace, Constants.STATE.WORKSPACE);
    }
  }

  /**
   * Moves the cursor to the block level when the block the cursor is on
   * mutates.
   *
   * @param workspace The workspace the cursor belongs
   *     to.
   * @param e The Blockly event to process.
   */
  handleBlockMutation(
    workspace: Blockly.WorkspaceSvg,
    e: Blockly.Events.BlockChange,
  ) {
    const mutatedBlockId = e.blockId;
    const cursor = workspace.getCursor();
    if (cursor) {
      const curNode = cursor.getCurNode();
      const block = curNode ? curNode.getSourceBlock() : null;
      if (block && block.id === mutatedBlockId) {
        cursor.setCurNode(Blockly.ASTNode.createBlockNode(block)!);
      }
    }
  }

  /**
   * Moves the cursor to the workspace when a user clicks on the workspace.
   *
   * @param workspace The workspace the cursor belongs to.
   * @param e The Blockly event to process.
   */
  handleWorkspaceClick(
    workspace: Blockly.WorkspaceSvg,
    e: Blockly.Events.Click,
  ) {
    const workspaceState = this.getState(workspace);
    if (workspaceState !== Constants.STATE.WORKSPACE) {
      this.resetFlyout(workspace, !!workspace.getToolbox());
      this.setState(workspace, Constants.STATE.WORKSPACE);
    }
  }

  /**
   * Moves the cursor to the toolbox when a user clicks on a toolbox category.
   * Moves the cursor to the workspace if theh user closes the toolbox category.
   *
   * @param workspace The workspace the toolbox is on.
   * @param e The event emitted from the workspace.
   */
  handleToolboxCategoryClick(
    workspace: Blockly.WorkspaceSvg,
    e: Blockly.Events.ToolboxItemSelect,
  ) {
    const workspaceState = this.getState(workspace);
    if (e.newItem && workspaceState !== Constants.STATE.TOOLBOX) {
      // If the toolbox category was just clicked, focus on the toolbox.
      this.focusToolbox(workspace);
    } else if (!e.newItem) {
      // If the toolbox was closed, focus on the workspace.
      this.resetFlyout(workspace, !!workspace.getToolbox());
      this.setState(workspace, Constants.STATE.WORKSPACE);
    }
  }

  /**
   * Moves the cursor to the workspace when its parent block is deleted by
   * being dragged to the flyout or to the trashcan.
   *
   * @param workspace The workspace the block was on.
   * @param e The event emitted when a block is deleted.
   */
  handleBlockDeleteByDrag(
    workspace: Blockly.WorkspaceSvg,
    e: Blockly.Events.BlockDelete,
  ) {
    const deletedBlockId = e.blockId;
    const ids = e.ids ?? [];
    const cursor = workspace.getCursor();

    // Make sure the cursor is on a block.
    if (
      !cursor ||
      !cursor.getCurNode() ||
      !cursor.getCurNode().getSourceBlock()
    ) {
      return;
    }

    const curNode = cursor.getCurNode();
    const sourceBlock = curNode.getSourceBlock()!;
    if (sourceBlock.id === deletedBlockId || ids.includes(sourceBlock.id)) {
      cursor.setCurNode(
        Blockly.ASTNode.createWorkspaceNode(
          workspace,
          this.WS_COORDINATE_ON_DELETE,
        )!,
      );
    }
  }

  /**
   * Handles when a user clicks on a block in the flyout by moving the cursor
   * to that stack of blocks and setting the state of navigation to the flyout.
   *
   * @param mainWorkspace The workspace the user clicked on.
   * @param block The block the user clicked on.
   */
  handleBlockClickInFlyout(
    mainWorkspace: Blockly.WorkspaceSvg,
    block: Blockly.BlockSvg,
  ) {
    if (!block) {
      return;
    }
    if (block.isShadow()) {
      block = block.getParent()!;
    }
    this.getFlyoutCursor(mainWorkspace)!.setCurNode(
      Blockly.ASTNode.createStackNode(block)!,
    );
    this.setState(mainWorkspace, Constants.STATE.FLYOUT);
  }

  /**
   * Sets the navigation state to toolbox and selects the first category in the
   * toolbox. No-op if a toolbox does not exist on the given workspace.
   *
   * @param workspace The workspace to get the toolbox on.
   */
  focusToolbox(workspace: Blockly.WorkspaceSvg) {
    const toolbox = workspace.getToolbox();
    if (!toolbox) {
      return;
    }
    const cursor = workspace.getCursor();
    if (cursor) {
      this.passiveFocusIndicator.show(cursor.getCurNode());
      cursor.hide();
    }

    this.setState(workspace, Constants.STATE.TOOLBOX);
    this.resetFlyout(workspace, false /* shouldHide */);

    if (!toolbox.getSelectedItem()) {
      // Find the first item that is selectable.
      const toolboxItems = (toolbox as any).getToolboxItems();
      for (let i = 0, toolboxItem; (toolboxItem = toolboxItems[i]); i++) {
        if (toolboxItem.isSelectable()) {
          toolbox.selectItemByPosition(i);
          break;
        }
      }
    }
  }

  /**
   * Sets the navigation state to flyout and moves the cursor to the first
   * block or button in the flyout.
   *
   * @param workspace The workspace the flyout is on.
   */
  focusFlyout(workspace: Blockly.WorkspaceSvg) {
    const cursor = workspace.getCursor();
    if (cursor) {
      this.passiveFocusIndicator.show(cursor.getCurNode());
      cursor.hide();
    }

    const flyout = workspace.getFlyout();
    this.setState(workspace, Constants.STATE.FLYOUT);

    if (flyout && flyout.getWorkspace()) {
      const flyoutContents = flyout.getContents();
      const firstFlyoutItem = flyoutContents[0];
      if (!firstFlyoutItem) return;
      if (firstFlyoutItem.button) {
        const astNode = Blockly.ASTNode.createButtonNode(
          firstFlyoutItem.button,
        );
        this.getFlyoutCursor(workspace)!.setCurNode(astNode!);
      } else if (firstFlyoutItem.block) {
        const astNode = Blockly.ASTNode.createStackNode(firstFlyoutItem.block);
        this.getFlyoutCursor(workspace)!.setCurNode(astNode!);
      }
    }
  }

  /**
   * Sets the navigation state to workspace and moves the cursor to either the
   * top block on a workspace or to the workspace.
   *
   * @param workspace The workspace to focus on.
   * @param keepCursorPosition Whether to retain the cursor's previous position.
   */
  focusWorkspace(
    workspace: Blockly.WorkspaceSvg,
    keepCursorPosition: boolean = false,
  ) {
    workspace.hideChaff();
    const reset = !!workspace.getToolbox();

    this.resetFlyout(workspace, reset);
    this.setState(workspace, Constants.STATE.WORKSPACE);
    this.setCursorOnWorkspaceFocus(workspace, keepCursorPosition);

    this.passiveFocusIndicator.hide();
    workspace.getCursor()?.draw();
  }

  /**
   * Sets the cursor location when focusing the workspace.
   * Tries the following, in order, stopping after the first success:
   *  - Resume editing by putting the cursor at the marker location, if any.
   *  - Resume editing by returning the cursor to its previous location, if any.
   *  - Move the cursor to the top connection point on on the first top block.
   *  - Move the cursor to the default location on the workspace.
   *
   * @param workspace The main Blockly workspace.
   * @param keepPosition Whether to retain the cursor's previous position.
   */
  setCursorOnWorkspaceFocus(
    workspace: Blockly.WorkspaceSvg,
    keepPosition: boolean,
  ) {
    const topBlocks = workspace.getTopBlocks(true);
    const cursor = workspace.getCursor();
    if (!cursor) {
      return;
    }

<<<<<<< HEAD
    if (cursor.getCurNode() && keepPosition) {
      // Retain the cursor's previous position since it's set.
=======
    if (this.markedNode) {
      cursor.setCurNode(this.markedNode);
      this.removeMark(workspace);
      return;
    }

    const disposed = cursor.getCurNode()?.getSourceBlock()?.disposed;
    if (cursor.getCurNode() && !disposed && keepPosition) {
      // Retain the cursor's previous position since it's set, but only if not
      // disposed (which can happen when blocks are reloaded).
>>>>>>> 4c7d6a6f
      return;
    }
    const wsCoordinates = new Blockly.utils.Coordinate(
      this.DEFAULT_WS_COORDINATE.x / workspace.scale,
      this.DEFAULT_WS_COORDINATE.y / workspace.scale,
    );
    if (topBlocks.length > 0) {
      cursor.setCurNode(Blockly.ASTNode.createTopNode(topBlocks[0])!);
    } else {
      const wsNode = Blockly.ASTNode.createWorkspaceNode(
        workspace,
        wsCoordinates,
      );
      cursor.setCurNode(wsNode!);
    }
  }

  /**
   * Gets the cursor on the flyout's workspace.
   *
   * @param workspace The main workspace the flyout is on.
   * @returns The flyout's cursor or null if no flyout exists.
   */
  getFlyoutCursor(workspace: Blockly.WorkspaceSvg): FlyoutCursor | null {
    const flyout = workspace.getFlyout();
    const cursor = flyout ? flyout.getWorkspace().getCursor() : null;

    return cursor as FlyoutCursor;
  }

  /**
   * Inserts a block from the flyout.
   * Tries to find a connection on the block to connect to the marked
   * location. If no connection has been marked, or there is not a compatible
   * connection then the block is placed on the workspace.
   *
   * @param workspace The main workspace. The workspace
   *     the block will be placed on.
   */
  insertFromFlyout(workspace: Blockly.WorkspaceSvg) {
    const stationaryNode = workspace.getCursor()?.getCurNode();
    const newBlock = this.createNewBlock(workspace);
    if (!newBlock) return;
    if (stationaryNode) {
      if (
        !this.tryToConnectNodes(
          workspace,
          stationaryNode,
          Blockly.ASTNode.createBlockNode(newBlock)!,
        )
      ) {
        this.warn(
          'Something went wrong while inserting a block from the flyout.',
        );
      }
    }

    this.focusWorkspace(workspace);
    workspace
      .getCursor()!
      .setCurNode(Blockly.ASTNode.createBlockNode(newBlock)!);
  }

  /**
   * Creates a new block based on the current block the flyout cursor is on.
   *
   * @param workspace The main workspace. The workspace
   *     the block will be placed on.
   * @returns The newly created block.
   */
  createNewBlock(workspace: Blockly.WorkspaceSvg): Blockly.BlockSvg | null {
    const flyout = workspace.getFlyout();
    if (!flyout || !flyout.isVisible()) {
      this.warn(
        'Trying to insert from the flyout when the flyout does not ' +
          ' exist or is not visible',
      );
      return null;
    }

    const curBlock = this.getFlyoutCursor(workspace)!
      .getCurNode()
      .getLocation() as Blockly.BlockSvg;
    if (!curBlock.isEnabled()) {
      this.warn("Can't insert a disabled block.");
      return null;
    }

    const newBlock = flyout.createBlock(curBlock);
    // Render to get the sizing right.
    newBlock.render();
    // Connections are not tracked when the block is first created.  Normally
    // there's enough time for them to become tracked in the user's mouse
    // movements, but not here.
    newBlock.setConnectionTracking(true);
    return newBlock;
  }

  /**
   * Hides the flyout cursor and optionally hides the flyout.
   *
   * @param workspace The workspace.
   * @param shouldHide True if the flyout should be hidden.
   */
  resetFlyout(workspace: Blockly.WorkspaceSvg, shouldHide: boolean) {
    if (this.getFlyoutCursor(workspace)) {
      this.getFlyoutCursor(workspace)!.hide();
      if (shouldHide) {
        workspace.getFlyout()!.hide();
      }
    }
  }

  /**
   * Tries to intelligently connect the blocks or connections
   * represented by the given nodes, based on node types and locations.
   *
   * @param workspace The main workspace.
   * @param stationaryNode The first node to connect.
   * @param movingNode The second node to connect.
   * @returns True if the key was handled; false if something went
   *     wrong.
   */
  tryToConnectNodes(
    workspace: Blockly.WorkspaceSvg,
    stationaryNode: Blockly.ASTNode,
    movingNode: Blockly.ASTNode,
  ): boolean {
    if (!this.logConnectionWarning(stationaryNode, movingNode)) {
      return false;
    }

    const stationaryType = stationaryNode.getType();
    const movingType = movingNode.getType();

    const stationaryLoc = stationaryNode.getLocation();
    const movingLoc = movingNode.getLocation();

    if (stationaryNode.isConnection()) {
      if (movingNode.isConnection()) {
        const stationaryAsConnection =
          stationaryLoc as Blockly.RenderedConnection;
        const movingAsConnection = movingLoc as Blockly.RenderedConnection;
        return this.connect(movingAsConnection, stationaryAsConnection);
      }
      // Connect the moving block to the stationary connection using
      // the most plausible connection on the moving block.
      if (
        movingType === Blockly.ASTNode.types.BLOCK ||
        movingType === Blockly.ASTNode.types.STACK
      ) {
        const stationaryAsConnection =
          stationaryLoc as Blockly.RenderedConnection;
        const movingAsBlock = movingLoc as Blockly.BlockSvg;
        return this.insertBlock(movingAsBlock, stationaryAsConnection);
      }
    } else if (stationaryType === Blockly.ASTNode.types.WORKSPACE) {
      const block = movingNode
        ? (movingNode.getSourceBlock() as Blockly.BlockSvg)
        : null;
      return this.moveBlockToWorkspace(block, stationaryNode);
    } else if (
      stationaryType === Blockly.ASTNode.types.BLOCK &&
      movingType === Blockly.ASTNode.types.BLOCK
    ) {
      // Insert the moving block above the stationary block, if the
      // appropriate connections exist.
      const stationaryBlock = stationaryLoc as Blockly.BlockSvg;
      const movingBlock = movingLoc as Blockly.BlockSvg;
      if (stationaryBlock.previousConnection) {
        return this.insertBlock(
          movingBlock,
          stationaryBlock.previousConnection,
        );
      } else if (stationaryBlock.outputConnection) {
        return this.insertBlock(movingBlock, stationaryBlock.outputConnection);
      }
    }
    this.warn('Unexpected state in tryToConnectNodes.');
    return false;
  }

  /**
   * Warns the user if the given cursor or marker node can not be connected.
   *
   * @param markerNode The node to try to connect to.
   * @param cursorNode The node to connect to the markerNode.
   * @returns True if the marker and cursor are valid types, false
   *     otherwise.
   */
  logConnectionWarning(
    markerNode: Blockly.ASTNode,
    cursorNode: Blockly.ASTNode,
  ): boolean {
    if (!markerNode) {
      this.warn('Cannot insert with no marked node.');
      return false;
    }

    if (!cursorNode) {
      this.warn('Cannot insert with no cursor node.');
      return false;
    }
    const markerType = markerNode.getType();
    const cursorType = cursorNode.getType();

    // Check the marker for invalid types.
    if (markerType === Blockly.ASTNode.types.FIELD) {
      this.warn('Should not have been able to mark a field.');
      return false;
    } else if (markerType === Blockly.ASTNode.types.STACK) {
      this.warn('Should not have been able to mark a stack.');
      return false;
    }

    // Check the cursor for invalid types.
    if (cursorType === Blockly.ASTNode.types.FIELD) {
      this.warn('Cannot attach a field to anything else.');
      return false;
    } else if (cursorType === Blockly.ASTNode.types.WORKSPACE) {
      this.warn('Cannot attach a workspace to anything else.');
      return false;
    }
    return true;
  }

  /**
   * Disconnects the block from its parent and moves it to the position of the
   * workspace node.
   *
   * @param block The block to be moved to the workspace.
   * @param wsNode The workspace node holding the position
   *     the block will be moved to.
   * @returns True if the block can be moved to the workspace,
   *     false otherwise.
   */
  moveBlockToWorkspace(
    block: Blockly.BlockSvg | null,
    wsNode: Blockly.ASTNode,
  ): boolean {
    if (!block) {
      return false;
    }
    if (block.isShadow()) {
      this.warn('Cannot move a shadow block to the workspace.');
      return false;
    }
    if (block.getParent()) {
      block.unplug(false);
    }
    block.moveTo(wsNode.getWsCoordinate());
    return true;
  }

  /**
   * Disconnects the child block from its parent block. No-op if the two given
   * connections are unrelated.
   *
   * @param movingConnection The connection that is being moved.
   * @param destConnection The connection to be moved to.
   */
  disconnectChild(
    movingConnection: Blockly.RenderedConnection,
    destConnection: Blockly.RenderedConnection,
  ) {
    const movingBlock = movingConnection.getSourceBlock();
    const destBlock = destConnection.getSourceBlock();
    let inferiorConnection;

    if (movingBlock.getRootBlock() === destBlock.getRootBlock()) {
      if (movingBlock.getDescendants(false).includes(destBlock)) {
        inferiorConnection = this.getInferiorConnection(destConnection);
        if (inferiorConnection) {
          inferiorConnection.disconnect();
        }
      } else {
        inferiorConnection = this.getInferiorConnection(movingConnection);
        if (inferiorConnection) {
          inferiorConnection.disconnect();
        }
      }
    }
  }

  /**
   * Tries to connect the  given connections.
   *
   * If the given connections are not compatible try finding compatible
   * connections on the source blocks of the given connections.
   *
   * @param movingConnection The connection that is being moved.
   * @param destConnection The connection to be moved to.
   * @returns True if the two connections or their target connections
   *     were connected, false otherwise.
   */
  connect(
    movingConnection: Blockly.RenderedConnection | null,
    destConnection: Blockly.RenderedConnection | null,
  ): boolean {
    if (!movingConnection || !destConnection) {
      return false;
    }

    const movingInferior = this.getInferiorConnection(movingConnection);
    const destSuperior = this.getSuperiorConnection(destConnection);

    const movingSuperior = this.getSuperiorConnection(movingConnection);
    const destInferior = this.getInferiorConnection(destConnection);

    if (
      movingInferior &&
      destSuperior &&
      this.moveAndConnect(movingInferior, destSuperior)
    ) {
      return true;
      // Try swapping the inferior and superior connections on the blocks.
    } else if (
      movingSuperior &&
      destInferior &&
      this.moveAndConnect(movingSuperior, destInferior)
    ) {
      return true;
    } else if (this.moveAndConnect(movingConnection, destConnection)) {
      return true;
    } else {
      const checker = movingConnection.getConnectionChecker();
      const reason = checker.canConnectWithReason(
        movingConnection,
        destConnection,
        false,
      );
      this.warn(
        'Connection failed with error: ' +
          checker.getErrorMessage(reason, movingConnection, destConnection),
      );
      return false;
    }
  }

  /**
   * Finds the inferior connection on the source block if the given connection
   * is superior.
   *
   * @param connection The connection trying to be connected.
   * @returns The inferior connection or null if none exists.
   */
  getInferiorConnection(
    connection: Blockly.RenderedConnection | null,
  ): Blockly.RenderedConnection | null {
    if (!connection) {
      return null;
    }
    const block = connection.getSourceBlock() as Blockly.BlockSvg;
    if (!connection.isSuperior()) {
      return connection;
    } else if (block.previousConnection) {
      return block.previousConnection;
    } else if (block.outputConnection) {
      return block.outputConnection;
    } else {
      return null;
    }
  }

  /**
   * Finds a superior connection on the source block if the given connection is
   * inferior.
   *
   * @param connection The connection trying to be connected.
   * @returns The superior connection or null if none exists.
   */
  getSuperiorConnection(
    connection: Blockly.RenderedConnection | null,
  ): Blockly.RenderedConnection | null {
    if (!connection) {
      return null;
    }
    if (connection.isSuperior()) {
      return connection;
    } else if (connection.targetConnection) {
      return connection.targetConnection;
    }
    return null;
  }

  /**
   * Moves the moving connection to the target connection and connects them.
   *
   * @param movingConnection The connection that is being moved.
   * @param destConnection The connection to be moved to.
   * @returns True if the connections were connected, false otherwise.
   */
  moveAndConnect(
    movingConnection: Blockly.RenderedConnection | null,
    destConnection: Blockly.RenderedConnection | null,
  ): boolean {
    if (!movingConnection || !destConnection) {
      return false;
    }
    const movingBlock = movingConnection.getSourceBlock();
    const checker = movingConnection.getConnectionChecker();

    if (
      checker.canConnect(movingConnection, destConnection, false) &&
      !destConnection.getSourceBlock().isShadow()
    ) {
      this.disconnectChild(movingConnection, destConnection);

      // Position the root block near the connection so it does not move the
      // other block when they are connected.
      if (!destConnection.isSuperior()) {
        const rootBlock = movingBlock.getRootBlock();

        const originalOffsetToTarget = {
          x: destConnection.x - movingConnection.x,
          y: destConnection.y - movingConnection.y,
        };
        const originalOffsetInBlock = movingConnection
          .getOffsetInBlock()
          .clone();
        rootBlock.positionNearConnection(
          movingConnection,
          originalOffsetToTarget,
          originalOffsetInBlock,
        );
      }
      destConnection.connect(movingConnection);
      return true;
    }
    return false;
  }

  /**
   * Tries to connect the given block to the destination connection, making an
   * intelligent guess about which connection to use on the moving block.
   *
   * @param block The block to move.
   * @param destConnection The connection to
   *     connect to.
   * @returns Whether the connection was successful.
   */
  insertBlock(
    block: Blockly.BlockSvg,
    destConnection: Blockly.RenderedConnection,
  ): boolean {
    switch (destConnection.type) {
      case Blockly.PREVIOUS_STATEMENT:
        if (this.connect(block.nextConnection, destConnection)) {
          return true;
        }
        break;
      case Blockly.NEXT_STATEMENT:
        if (this.connect(block.previousConnection, destConnection)) {
          return true;
        }
        break;
      case Blockly.INPUT_VALUE:
        if (this.connect(block.outputConnection, destConnection)) {
          return true;
        }
        break;
      case Blockly.OUTPUT_VALUE:
        for (let i = 0; i < block.inputList.length; i++) {
          const inputConnection = block.inputList[i].connection;
          if (
            inputConnection &&
            inputConnection.type === Blockly.INPUT_VALUE &&
            this.connect(
              inputConnection as Blockly.RenderedConnection,
              destConnection,
            )
          ) {
            return true;
          }
        }
        // If there are no input values pass the output and destination
        // connections to connect_ to find a way to connect the two.
        if (
          block.outputConnection &&
          this.connect(block.outputConnection, destConnection)
        ) {
          return true;
        }
        break;
    }
    this.warn('This block can not be inserted at the marked location.');
    return false;
  }

  /**
   * Disconnects the connection that the cursor is pointing to, and bump blocks.
   * This is a no-op if the connection cannot be broken or if the cursor is not
   * pointing to a connection.
   *
   * @param workspace The workspace.
   */
  disconnectBlocks(workspace: Blockly.WorkspaceSvg) {
    const cursor = workspace.getCursor();
    if (!cursor) {
      return;
    }
    let curNode: Blockly.ASTNode | null = cursor.getCurNode();
    let wasVisitingConnection = true;
    while (curNode && !curNode.isConnection()) {
      curNode = curNode.out();
      wasVisitingConnection = false;
    }
    if (!curNode) {
      this.log('Unable to find a connection to disconnect');
      return;
    }
    const curConnection = curNode.getLocation() as Blockly.RenderedConnection;
    if (!curConnection.isConnected()) {
      this.log('Cannot disconnect unconnected connection');
      return;
    }
    const superiorConnection = curConnection.isSuperior()
      ? curConnection
      : curConnection.targetConnection!;

    const inferiorConnection = curConnection.isSuperior()
      ? curConnection.targetConnection!
      : curConnection;

    if (inferiorConnection.getSourceBlock().isShadow()) {
      this.log('Cannot disconnect a shadow block');
      return;
    }

    if (!inferiorConnection.getSourceBlock().isMovable()) {
      this.log('Cannot disconnect an immovable block');
      return;
    }

    superiorConnection.disconnect();
    inferiorConnection.bumpAwayFrom(superiorConnection);

    const rootBlock = superiorConnection.getSourceBlock().getRootBlock();
    rootBlock.bringToFront();

    if (wasVisitingConnection) {
      const connectionNode =
        Blockly.ASTNode.createConnectionNode(superiorConnection);
      workspace.getCursor()!.setCurNode(connectionNode!);
    }
  }

  /**
   * Enables accessibility mode.
   *
   * @param workspace The workspace to enable keyboard
   *     accessibility mode on.
   */
  enableKeyboardAccessibility(workspace: Blockly.WorkspaceSvg) {
    if (
      this.workspaces.includes(workspace) &&
      !workspace.keyboardAccessibilityMode
    ) {
      workspace.keyboardAccessibilityMode = true;
    }
  }

  /**
   * Disables accessibility mode.
   *
   * @param workspace The workspace to disable keyboard
   *     accessibility mode on.
   */
  disableKeyboardAccessibility(workspace: Blockly.WorkspaceSvg) {
    if (
      this.workspaces.includes(workspace) &&
      workspace.keyboardAccessibilityMode
    ) {
      workspace.keyboardAccessibilityMode = false;
      workspace.getCursor()!.hide();
      if (this.getFlyoutCursor(workspace)) {
        this.getFlyoutCursor(workspace)!.hide();
      }
    }
  }

  /**
   * Navigation log handler. If loggingCallback is defined, use it.
   * Otherwise just log to the console.log.
   *
   * @param msg The message to log.
   */
  log(msg: string) {
    console.log(msg);
  }

  /**
   * Navigation warning handler. If loggingCallback is defined, use it.
   * Otherwise call console.warn.
   *
   * @param msg The warning message.
   */
  warn(msg: string) {
    console.warn(msg);
  }

  /**
   * Navigation error handler. If loggingCallback is defined, use it.
   * Otherwise call console.error.
   *
   * @param msg The error message.
   */
  error(msg: string) {
    console.error(msg);
  }

  /**
   * Moves the workspace cursor in the given direction.
   *
   * @param workspace The workspace the cursor is on.
   * @param xDirection -1 to move cursor left. 1 to move cursor right.
   * @param yDirection -1 to move cursor up. 1 to move cursor down.
   * @returns True if the current node is a workspace, false
   *     otherwise.
   */
  moveWSCursor(
    workspace: Blockly.WorkspaceSvg,
    xDirection: number,
    yDirection: number,
  ): boolean {
    const cursor = workspace.getCursor();
    if (!cursor) {
      return false;
    }
    const curNode = cursor.getCurNode();

    if (curNode.getType() !== Blockly.ASTNode.types.WORKSPACE) {
      return false;
    }

    const wsCoord = curNode.getWsCoordinate();
    const newX = xDirection * this.WS_MOVE_DISTANCE + wsCoord.x;
    const newY = yDirection * this.WS_MOVE_DISTANCE + wsCoord.y;

    cursor.setCurNode(
      Blockly.ASTNode.createWorkspaceNode(
        workspace,
        new Blockly.utils.Coordinate(newX, newY),
      )!,
    );
    return true;
  }

  /**
   * Handles hitting the enter key on the workspace.
   *
   * @param workspace The workspace.
   */
  handleEnterForWS(workspace: Blockly.WorkspaceSvg) {
    const cursor = workspace.getCursor();
    if (!cursor) return;
    const curNode = cursor.getCurNode();
    const nodeType = curNode.getType();
    if (nodeType === Blockly.ASTNode.types.FIELD) {
      (curNode.getLocation() as Blockly.Field).showEditor();
    } else if (nodeType === Blockly.ASTNode.types.BLOCK) {
      const block = curNode.getLocation() as Blockly.Block;
      if (!tryShowFullBlockFieldEditor(block)) {
        const metaKey = navigator.platform.startsWith('Mac') ? 'Cmd' : 'Ctrl';
        const canMoveInHint = `Press right arrow to move in or ${metaKey} + Enter for more options`;
        const genericHint = `Press ${metaKey} + Enter for options`;
        const hint =
          curNode.in()?.getSourceBlock() === block
            ? canMoveInHint
            : genericHint;
        alert(hint);
      }
    } else if (
      curNode.isConnection() ||
      nodeType === Blockly.ASTNode.types.WORKSPACE
    ) {
      this.openToolboxOrFlyout(workspace);
    } else if (nodeType === Blockly.ASTNode.types.STACK) {
      this.warn('Cannot mark a stack.');
    }
  }

  /**
   * Save the current cursor location and open the toolbox or flyout
   * to select and insert a block.
   * @param workspace The active workspace.
   */
  openToolboxOrFlyout(workspace: Blockly.WorkspaceSvg) {
    if (workspace.getToolbox()) {
      this.focusToolbox(workspace);
    } else {
      this.focusFlyout(workspace);
    }
  }

  /**
   * Show the action menu for the current node.
   *
   * The action menu will contain entries for relevant actions for the
   * node's location.  If the location is a block, this will include
   * the contents of the block's context menu (if any).
   *
   * Returns true if it is possible to open the action menu in the
   * current location, even if the menu was not opened due there being
   * no applicable menu items.
   */
  openActionMenu(workspace: Blockly.WorkspaceSvg): boolean {
    let menuOptions: Array<
      | Blockly.ContextMenuRegistry.ContextMenuOption
      | Blockly.ContextMenuRegistry.LegacyContextMenuOption
    > = [];
    let rtl: boolean;

    const cursor = workspace.getCursor();
    if (!cursor) throw new Error('workspace has no cursor');
    const node = cursor.getCurNode();
    const nodeType = node.getType();
    switch (nodeType) {
      case Blockly.ASTNode.types.BLOCK:
        const block = node.getLocation() as Blockly.BlockSvg;
        rtl = block.RTL;
        // Reimplement BlockSvg.prototype.generateContextMenu as that
        // method is protected.
        if (!workspace.options.readOnly && block.contextMenu) {
          menuOptions =
            Blockly.ContextMenuRegistry.registry.getContextMenuOptions(
              Blockly.ContextMenuRegistry.ScopeType.BLOCK,
              {block},
            );

          // Allow the block to add or modify menuOptions.
          block.customContextMenu?.(menuOptions);
        }
        // End reimplement.
        break;

      // case Blockly.ASTNode.types.INPUT:
      case Blockly.ASTNode.types.NEXT:
      case Blockly.ASTNode.types.PREVIOUS:
      case Blockly.ASTNode.types.INPUT:
        const connection = node.getLocation() as Blockly.Connection;
        rtl = connection.getSourceBlock().RTL;

        // Slightly hacky: get insert action from registry.  Hacky
        // because registry typings don't include {connection: ...} as
        // a possible kind of scope.
        const insertAction =
          Blockly.ContextMenuRegistry.registry.getItem('insert');
        if (!insertAction) throw new Error("can't find insert action");

        const pasteAction = Blockly.ContextMenuRegistry.registry.getItem(
          'blockPasteFromContextMenu',
        );
        if (!pasteAction) throw new Error("can't find paste action");
        const possibleOptions = [insertAction, pasteAction /* etc.*/];

        // Check preconditions and get menu texts.
        const scope = {
          connection,
        } as unknown as Blockly.ContextMenuRegistry.Scope;
        for (const option of possibleOptions) {
          const precondition = option.preconditionFn(scope);
          if (precondition === 'hidden') continue;
          const displayText =
            typeof option.displayText === 'function'
              ? option.displayText(scope)
              : option.displayText;
          menuOptions.push({
            text: displayText,
            enabled: precondition === 'enabled',
            callback: option.callback,
            scope,
            weight: option.weight,
          });
        }
        break;

      default:
        console.info(`No action menu for ASTNode of type ${nodeType}`);
        return false;
    }

    if (!menuOptions?.length) return true;
    const fakeEvent = fakeEventForNode(node);
    Blockly.ContextMenu.show(fakeEvent, menuOptions, rtl, workspace);
    setTimeout(() => {
      Blockly.WidgetDiv.getDiv()
        ?.querySelector('.blocklyMenu')
        ?.dispatchEvent(
          new KeyboardEvent('keydown', {
            key: 'ArrowDown',
            code: 'ArrowDown',
            keyCode: Blockly.utils.KeyCodes.DOWN,
            which: Blockly.utils.KeyCodes.DOWN,
            bubbles: true,
            cancelable: true,
          }),
        );
    }, 10);
    return true;
  }

  /**
   * Pastes the copied block to the marked location if possible or
   * onto the workspace otherwise.
   *
   * @param copyData The data to paste into the workspace.
   * @param workspace The workspace to paste the data into.
   * @returns True if the paste was sucessful, false otherwise.
   */
  paste(copyData: Blockly.ICopyData, workspace: Blockly.WorkspaceSvg): boolean {
    // Do this before clipoard.paste due to cursor/focus workaround in getCurNode.
    const targetNode = workspace.getCursor()?.getCurNode();

    Blockly.Events.setGroup(true);
    const block = Blockly.clipboard.paste(
      copyData,
      workspace,
    ) as Blockly.BlockSvg;
    if (block) {
      if (targetNode) {
        this.tryToConnectNodes(
          workspace,
          targetNode,
          Blockly.ASTNode.createBlockNode(block)!,
        );
      }
      return true;
    }
    Blockly.Events.setGroup(false);
    return false;
  }

  /**
   * Triggers a flyout button's callback.
   *
   * @param workspace The main workspace. The workspace
   *     containing a flyout with a button.
   */
  triggerButtonCallback(workspace: Blockly.WorkspaceSvg) {
    const button = this.getFlyoutCursor(workspace)!
      .getCurNode()
      .getLocation() as Blockly.FlyoutButton;
    const buttonCallback = (workspace as any).flyoutButtonCallbacks.get(
      (button as any).callbackKey,
    );
    if (typeof buttonCallback === 'function') {
      buttonCallback(button);
    } else if (!button.isLabel()) {
      throw new Error('No callback function found for flyout button.');
    }
  }

  /**
   * Removes the change listeners on all registered workspaces.
   */
  dispose() {
    for (const workspace of this.workspaces) {
      this.removeWorkspace(workspace);
    }
  }
}

/**
 * Create a fake PointerEvent for opening the action menu for the
 * given ASTNode.
 *
 * @param node The node to open the action menu for.
 * @returns A synthetic pointerdown PointerEvent.
 */
function fakeEventForNode(node: Blockly.ASTNode): PointerEvent {
  switch (node.getType()) {
    case Blockly.ASTNode.types.BLOCK:
      return fakeEventForBlockNode(node);
    case Blockly.ASTNode.types.NEXT:
    case Blockly.ASTNode.types.PREVIOUS:
    case Blockly.ASTNode.types.INPUT:
      return fakeEventForConnectionNode(node);
    default:
      throw new TypeError('unhandled node type');
  }
}

/**
 * Create a fake PointerEvent for opening the action menu for the
 * given ASTNode of type BLOCK.
 *
 * @param node The node to open the action menu for.
 * @returns A synthetic pointerdown PointerEvent.
 */
function fakeEventForBlockNode(node: Blockly.ASTNode): PointerEvent {
  if (node.getType() !== Blockly.ASTNode.types.BLOCK) {
    throw new TypeError('can only create PointerEvents for BLOCK nodes');
  }

  // Get the location of the top-left corner of the block in
  // screen coordinates.
  const block = node.getLocation() as Blockly.BlockSvg;
  const blockCoords = Blockly.utils.svgMath.wsToScreenCoordinates(
    block.workspace,
    block.getRelativeToSurfaceXY(),
  );

  // Prefer a y position below the first field in the block.
  const fieldBoundingClientRect = block.inputList
    .filter((input) => input.isVisible())
    .flatMap((input) => input.fieldRow)
    .filter((f) => f.isVisible())[0]
    ?.getSvgRoot()
    ?.getBoundingClientRect();

  const clientY =
    fieldBoundingClientRect && fieldBoundingClientRect.height
      ? fieldBoundingClientRect.y + fieldBoundingClientRect.height
      : blockCoords.y + block.height;

  // Create a fake event for the action menu code to work from.
  return new PointerEvent('pointerdown', {
    clientX: blockCoords.x + 5,
    clientY: clientY + 5,
  });
}

/**
 * Create a fake PointerEvent for opening the action menu for the
 * given ASTNode of type NEXT, PREVIOUS or INPUT.
 *
 * For now this just puts the action menu in the same place as the
 * context menu for the source block.
 *
 * @param node The node to open the action menu for.
 * @returns A synthetic pointerdown PointerEvent.
 */
function fakeEventForConnectionNode(node: Blockly.ASTNode): PointerEvent {
  if (
    node.getType() !== Blockly.ASTNode.types.NEXT &&
    node.getType() !== Blockly.ASTNode.types.PREVIOUS &&
    node.getType() !== Blockly.ASTNode.types.INPUT
  ) {
    throw new TypeError('can only create PointerEvents for connection nodes');
  }

  const connection = node.getLocation() as Blockly.Connection;
  const block = connection.getSourceBlock();
  const workspace = block.workspace as Blockly.WorkspaceSvg;

  if (typeof connection.x !== 'number') {
    // No coordinates for connection?  Fall back to the parent block.
    const blockNode = new Blockly.ASTNode(Blockly.ASTNode.types.BLOCK, block);
    return fakeEventForBlockNode(blockNode);
  }
  const connectionWSCoords = new Blockly.utils.Coordinate(
    connection.x,
    connection.y,
  );
  const connectionScreenCoords = Blockly.utils.svgMath.wsToScreenCoordinates(
    workspace,
    connectionWSCoords,
  );
  return new PointerEvent('pointerdown', {
    clientX: connectionScreenCoords.x + 5,
    clientY: connectionScreenCoords.y + 5,
  });
}

/**
 * If this block has a full block field then show its editor.
 *
 * @param block A block.
 * @returns True if we showed the editor, false otherwise.
 */
function tryShowFullBlockFieldEditor(block: Blockly.Block): boolean {
  if (block.isSimpleReporter()) {
    for (const input of block.inputList) {
      for (const field of input.fieldRow) {
        // @ts-expect-error isFullBlockField is a protected method.
        if (field.isClickable() && field.isFullBlockField()) {
          field.showEditor();
          return true;
        }
      }
    }
  }
  return false;
}<|MERGE_RESOLUTION|>--- conflicted
+++ resolved
@@ -508,21 +508,10 @@
       return;
     }
 
-<<<<<<< HEAD
-    if (cursor.getCurNode() && keepPosition) {
-      // Retain the cursor's previous position since it's set.
-=======
-    if (this.markedNode) {
-      cursor.setCurNode(this.markedNode);
-      this.removeMark(workspace);
-      return;
-    }
-
     const disposed = cursor.getCurNode()?.getSourceBlock()?.disposed;
     if (cursor.getCurNode() && !disposed && keepPosition) {
       // Retain the cursor's previous position since it's set, but only if not
       // disposed (which can happen when blocks are reloaded).
->>>>>>> 4c7d6a6f
       return;
     }
     const wsCoordinates = new Blockly.utils.Coordinate(
