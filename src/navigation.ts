/**
 * @license
 * Copyright 2021 Google LLC
 * SPDX-License-Identifier: Apache-2.0
 */

/**
 * @fileoverview Holds all methods necessary to use Blockly through the
 * keyboard.
 * @author aschmiedt@google.com (Abby Schmiedt)
 */

import * as Blockly from 'blockly/core';
import * as Constants from './constants';
import {
  registrationName as cursorRegistrationName,
  registrationType as cursorRegistrationType,
  FlyoutCursor,
} from './flyout_cursor';
import {
  getFlyoutElement,
  getToolboxElement,
  getWorkspaceElement,
} from './workspace_utilities';
import {PassiveFocus} from './passive_focus';

/**
 * Class that holds all methods necessary for keyboard navigation to work.
 */
export class Navigation {
  /**
   * Object holding the location of the cursor for each workspace.
   * Possible locations of the cursor are: workspace, flyout or toolbox.
   */
  workspaceStates: {[index: string]: Constants.STATE} = {};

  /**
   * The default coordinate to use when focusing on the workspace and no
   * blocks are present. In pixel coordinates, but will be converted to
   * workspace coordinates when used to position the cursor.
   */
  DEFAULT_WS_COORDINATE: Blockly.utils.Coordinate =
    new Blockly.utils.Coordinate(100, 100);

  /**
   * The default coordinate to use when moving the cursor to the workspace
   * after a block has been deleted. In pixel coordinates, but will be
   * converted to workspace coordinates when used to position the cursor.
   */
  WS_COORDINATE_ON_DELETE: Blockly.utils.Coordinate =
    new Blockly.utils.Coordinate(100, 100);

  /**
   * Wrapper for method that deals with workspace changes.
   * Used for removing change listener.
   */
  protected wsChangeWrapper: (e: Blockly.Events.Abstract) => void;

  /**
   * Wrapper for method that deals with flyout changes.
   * Used for removing change listener.
   */
  protected flyoutChangeWrapper: (e: Blockly.Events.Abstract) => void;

  /**
   * The list of registered workspaces.
   * Used when removing change listeners in dispose.
   */
  protected workspaces: Blockly.WorkspaceSvg[] = [];

  /**
   * An object that renders a passive focus indicator at a specified location.
   */
  private passiveFocusIndicator: PassiveFocus = new PassiveFocus();

  /**
   * Constructor for keyboard navigation.
   */
  constructor() {
    this.wsChangeWrapper = this.workspaceChangeListener.bind(this);
    this.flyoutChangeWrapper = this.flyoutChangeListener.bind(this);
  }

  /**
   * Adds all necessary change listeners and markers to a workspace for keyboard
   * navigation to work. This must be called for keyboard navigation to work
   * on a workspace.
   *
   * @param workspace The workspace to add keyboard navigation to.
   */
  addWorkspace(workspace: Blockly.WorkspaceSvg) {
    this.workspaces.push(workspace);
    const flyout = workspace.getFlyout();
    workspace.addChangeListener(this.wsChangeWrapper);

    if (flyout) {
      this.addFlyout(flyout);
    }
  }

  /**
   * Removes all keyboard navigation change listeners and markers.
   *
   * @param workspace The workspace to remove keyboard navigation from.
   */
  removeWorkspace(workspace: Blockly.WorkspaceSvg) {
    const workspaceIdx = this.workspaces.indexOf(workspace);
    const flyout = workspace.getFlyout();

    if (workspace.getCursor()) {
      this.disableKeyboardAccessibility(workspace);
    }

    if (workspaceIdx > -1) {
      this.workspaces.splice(workspaceIdx, 1);
    }
    this.passiveFocusIndicator.dispose();
    workspace.removeChangeListener(this.wsChangeWrapper);

    if (flyout) {
      this.removeFlyout(flyout);
    }
  }

  /**
   * Sets the state for the given workspace.
   *
   * @param workspace The workspace to set the state on.
   * @param state The navigation state.
   */
  setState(workspace: Blockly.WorkspaceSvg, state: Constants.STATE) {
    this.workspaceStates[workspace.id] = state;
  }

  /**
   * Gets the navigation state of the current workspace.
   *
   * @param workspace The workspace to get the state of.
   * @returns The state of the given workspace.
   */
  getState(workspace: Blockly.WorkspaceSvg): Constants.STATE {
    return this.workspaceStates[workspace.id];
  }

  /**
   * Gets the node to use as context for insert operations.
   *
   * @param workspace The main workspace.
   */
  getStationaryNode(workspace: Blockly.WorkspaceSvg) {
    return (
      this.passiveFocusIndicator.getCurNode() ??
      workspace.getCursor()?.getCurNode()
    );
  }

  /**
   * Adds all event listeners and cursors to the flyout that are needed for
   * keyboard navigation to work.
   *
   * @param flyout The flyout to add a cursor and change listeners to.
   */
  addFlyout(flyout: Blockly.IFlyout) {
    const flyoutWorkspace = flyout.getWorkspace();
    flyoutWorkspace.addChangeListener(this.flyoutChangeWrapper);
    const FlyoutCursorClass = Blockly.registry.getClass(
      cursorRegistrationType,
      cursorRegistrationName,
    );
    if (FlyoutCursorClass) {
      flyoutWorkspace
        .getMarkerManager()
        .setCursor(new FlyoutCursorClass(flyout));
    }
  }

  /**
   * Removes all change listeners from the flyout that are needed for
   * keyboard navigation to work.
   *
   * @param flyout The flyout to add a cursor and event listeners to.
   */
  removeFlyout(flyout: Blockly.IFlyout) {
    const flyoutWorkspace = flyout.getWorkspace();
    flyoutWorkspace.removeChangeListener(this.flyoutChangeWrapper);
  }

  /**
   * Updates the state of keyboard navigation and the position of the cursor
   * based on workspace events.
   *
   * @param e The Blockly event to process.
   */
  workspaceChangeListener(e: Blockly.Events.Abstract) {
    if (!e.workspaceId) {
      return;
    }
    const workspace = Blockly.Workspace.getById(
      e.workspaceId,
    ) as Blockly.WorkspaceSvg;
    if (!workspace || !workspace.keyboardAccessibilityMode) {
      return;
    }
    switch (e.type) {
      case Blockly.Events.DELETE:
        this.handleBlockDeleteByDrag(
          workspace,
          e as Blockly.Events.BlockDelete,
        );
        break;
      case Blockly.Events.BLOCK_CHANGE:
        if ((e as Blockly.Events.BlockChange).element === 'mutation') {
          this.handleBlockMutation(workspace, e as Blockly.Events.BlockChange);
        }
        break;
      case Blockly.Events.BLOCK_CREATE:
        if (workspace.isDragging()) {
          // Hide the passive focus indicator when dragging so as not to fight
          // with the drop cues. Safe because of the gesture monkey patch.
          this.passiveFocusIndicator.hide();
        }
        break;
    }

    // Hiding the cursor isn't permanent and can show again when we render.
    // Rehide it:
    if (this.passiveFocusIndicator.isVisible()) {
      workspace.getCursor()?.hide();
    }
  }

  /**
   * Updates the state of keyboard navigation and the position of the cursor
   * based on events emitted from the flyout's workspace.
   *
   * @param e The Blockly event to process.
   */
  flyoutChangeListener(e: Blockly.Events.Abstract) {
    if (!e.workspaceId) {
      return;
    }
    const flyoutWorkspace = Blockly.Workspace.getById(
      e.workspaceId,
    ) as Blockly.WorkspaceSvg;
    const mainWorkspace = flyoutWorkspace.targetWorkspace;
    if (!mainWorkspace) {
      return;
    }
    const flyout = mainWorkspace.getFlyout();
    if (!flyout) {
      return;
    }

    // This is called for simple toolboxes and for toolboxes that have a flyout
    // that does not close. Autoclosing flyouts close before we need to focus
    // the cursor on the block that was clicked.
    if (
      mainWorkspace &&
      mainWorkspace.keyboardAccessibilityMode &&
      !flyout.autoClose
    ) {
      if (
        e.type === Blockly.Events.CLICK &&
        (e as Blockly.Events.Click).targetType === 'block'
      ) {
        const block = flyoutWorkspace.getBlockById(
          (e as Blockly.Events.Click).blockId!,
        );
        this.handleBlockClickInFlyout(mainWorkspace, block!);
      } else if (e.type === Blockly.Events.SELECTED) {
        const block = flyoutWorkspace.getBlockById(
          (e as Blockly.Events.Selected).newElementId!,
        );
        this.handleBlockClickInFlyout(mainWorkspace, block!);
      }
    } else if (
      e.type === Blockly.Events.BLOCK_CREATE &&
      this.getState(mainWorkspace) === Constants.STATE.FLYOUT
    ) {
      // When variables are created, that recreates the flyout contents, leaving the
      // cursor in an invalid state.
      this.resetFlyoutCursorPosition(mainWorkspace);
    }
  }

  private isFlyoutItemDisposed(node: Blockly.ASTNode) {
    if (node.getSourceBlock()?.disposed) {
      return true;
    }
    const location = node.getLocation();
    if (location instanceof Blockly.FlyoutButton) {
      // No nice way to tell for a button. In v12 we could use getSvgGroup().
      // eslint-disable-next-line @typescript-eslint/no-explicit-any
      return (location as any).svgGroup.parentNode === null;
    }
    return false;
  }

  /**
   * Moves the cursor to the block level when the block the cursor is on
   * mutates.
   *
   * @param workspace The workspace the cursor belongs
   *     to.
   * @param e The Blockly event to process.
   */
  handleBlockMutation(
    workspace: Blockly.WorkspaceSvg,
    e: Blockly.Events.BlockChange,
  ) {
    const mutatedBlockId = e.blockId;
    const cursor = workspace.getCursor();
    if (cursor) {
      const curNode = cursor.getCurNode();
      const block = curNode ? curNode.getSourceBlock() : null;
      if (block && block.id === mutatedBlockId) {
        cursor.setCurNode(Blockly.ASTNode.createBlockNode(block)!);
      }
    }
  }

  /**
   * Moves the cursor to the workspace when its parent block is deleted by
   * being dragged to the flyout or to the trashcan.
   *
   * @param workspace The workspace the block was on.
   * @param e The event emitted when a block is deleted.
   */
  handleBlockDeleteByDrag(
    workspace: Blockly.WorkspaceSvg,
    e: Blockly.Events.BlockDelete,
  ) {
    const deletedBlockId = e.blockId;
    const ids = e.ids ?? [];
    const cursor = workspace.getCursor();

    // Make sure the cursor is on a block.
    if (
      !cursor ||
      !cursor.getCurNode() ||
      !cursor.getCurNode()?.getSourceBlock()
    ) {
      return;
    }

    const curNode = cursor.getCurNode();
    const sourceBlock = curNode?.getSourceBlock()!;
    if (sourceBlock?.id === deletedBlockId || ids.includes(sourceBlock?.id)) {
      cursor.setCurNode(
        Blockly.ASTNode.createWorkspaceNode(
          workspace,
          this.WS_COORDINATE_ON_DELETE,
        )!,
      );
    }
  }

  /**
   * Handles when a user clicks on a block in the flyout by moving the cursor
   * to that stack of blocks and setting the state of navigation to the flyout.
   *
   * @param mainWorkspace The workspace the user clicked on.
   * @param block The block the user clicked on.
   */
  handleBlockClickInFlyout(
    mainWorkspace: Blockly.WorkspaceSvg,
    block: Blockly.BlockSvg,
  ) {
    if (!block) {
      return;
    }
    if (block.isShadow()) {
      block = block.getParent()!;
    }
    this.getFlyoutCursor(mainWorkspace)!.setCurNode(
      Blockly.ASTNode.createStackNode(block)!,
    );
    this.focusFlyout(mainWorkspace);
  }

  /**
   * Sets browser focus to the workspace.
   *
   * @param workspace The workspace to focus.
   */
  focusWorkspace(workspace: Blockly.WorkspaceSvg) {
    getWorkspaceElement(workspace).focus();
  }

  /**
   * Sets the navigation state to workspace and moves the cursor to either the
   * top block on a workspace or to the workspace. Switches from passive focus
   * indication to showing the cursor.
   *
   * @param workspace The workspace that has gained focus.
   */
  handleFocusWorkspace(workspace: Blockly.WorkspaceSvg) {
    this.setState(workspace, Constants.STATE.WORKSPACE);
    if (!Blockly.Gesture.inProgress()) {
      workspace.hideChaff();
      // This will make a selection which would interfere with any gesture.
      this.defaultCursorPositionIfNeeded(workspace);
    }

    const cursor = workspace.getCursor();
    if (cursor) {
      const passiveFocusNode = this.passiveFocusIndicator.getCurNode();
      this.passiveFocusIndicator.hide();
      // If there's a gesture then it will either set the node or be a click
      // that should not set one.
      if (!Blockly.Gesture.inProgress() && passiveFocusNode) {
        cursor.setCurNode(passiveFocusNode);
      }
    }
  }

  /**
   * Clears navigation state and switches to using the passive focus indicator
   * if it is not the context menu / field input that is causing blur.
   *
   * @param workspace The workspace that has lost focus.
   * @param ignorePopUpDivs Whether to skip the focus indicator change when
   *     the widget/dropdown divs are open.
   */
  handleBlurWorkspace(
    workspace: Blockly.WorkspaceSvg,
    ignorePopUpDivs = false,
  ) {
    this.setState(workspace, Constants.STATE.NOWHERE);
    const cursor = workspace.getCursor();
<<<<<<< HEAD
    const popUpDivsShowing =
      Blockly.WidgetDiv.isVisible() || Blockly.DropDownDiv.isVisible();
    if (cursor && (ignorePopUpDivs || !popUpDivsShowing)) {
      if (cursor.getCurNode()) {
        this.passiveFocusIndicator.show(cursor.getCurNode());
=======
    if (cursor) {
      const curNode = cursor.getCurNode();
      if (curNode) {
        this.passiveFocusIndicator.show(curNode);
>>>>>>> 4ff22472
      }
      // It's initially null so this is a valid state despite the types.
      cursor.setCurNode(null);
    }
  }

  /**
   * Handle the widget or dropdown div losing focus (via focusout).
   *
   * Because we skip the widget/dropdown div cases in `handleBlurWorkspace` we need
   * to catch them here.
   *
   * @param workspace The workspace.
   * @param relatedTarget The related target (newly focused element if any).
   */
  handleFocusOutWidgetDropdownDiv(
    workspace: Blockly.WorkspaceSvg,
    relatedTarget: EventTarget | null,
  ) {
    if (relatedTarget === null) {
      // Workaround:
      // Skip document.body/null case until these blur bugs are fixed to avoid
      // flipping to passive focus as the user moves their mouse over the
      // dropdown/widget at the cost of clicks on body showing the wrong focus
      // style.
      // https://github.com/google/blockly-samples/issues/2498
      // https://github.com/google/blockly/issues/8819
      return;
    }
    if (relatedTarget !== getWorkspaceElement(workspace)) {
      this.handleBlurWorkspace(workspace, true);
    }
  }

  /**
   * Sets browser focus to the toolbox (if any).
   *
   * @param workspace The workspace with the toolbox.
   */
  focusToolbox(workspace: Blockly.WorkspaceSvg) {
    getToolboxElement(workspace)?.focus();
  }

  /**
   * Sets the navigation state to toolbox and selects the first category in the
   * toolbox. No-op if a toolbox does not exist on the given workspace.
   *
   * @param workspace The workspace to get the toolbox on.
   */
  handleFocusToolbox(workspace: Blockly.WorkspaceSvg) {
    const toolbox = workspace.getToolbox();
    if (!toolbox) {
      return;
    }
    this.setState(workspace, Constants.STATE.TOOLBOX);

    if (!toolbox.getSelectedItem()) {
      // Find the first item that is selectable.
      const toolboxItems = (toolbox as any).getToolboxItems();
      for (let i = 0, toolboxItem; (toolboxItem = toolboxItems[i]); i++) {
        if (toolboxItem.isSelectable()) {
          toolbox.selectItemByPosition(i);
          break;
        }
      }
    }
  }

  /**
   * Clears the navigation state and closes the flyout if `allowClose` is true
   * and a gesture is not in progress.
   *
   * @param workspace The workspace the flyout is on.
   * @param closeFlyout True to close the flyout, false otherwise.
   */
  handleBlurToolbox(workspace: Blockly.WorkspaceSvg, closeFlyout: boolean) {
    this.setState(workspace, Constants.STATE.NOWHERE);
    if (closeFlyout) {
      workspace.hideChaff();
    }
  }

  /**
   * Sets browser focus to the flyout (if any).
   *
   * @param workspace The workspace with the flyout.
   */
  focusFlyout(workspace: Blockly.WorkspaceSvg) {
    getFlyoutElement(workspace)?.focus();
  }

  /**
   * Sets the navigation state to flyout and moves the cursor to the first
   * block or button in the flyout. We disable tabbing to the toolbox while
   * the flyout has focus as we use left/right for that.
   *
   * @param workspace The workspace the flyout is on.
   */
  handleFocusFlyout(workspace: Blockly.WorkspaceSvg) {
    // Note this can happen when the flyout was already focussed as regrettably
    // a click on the flyout calls markFocused() on the workspace SVG and the
    // focus is then redirected back to the flyout.

    this.setState(workspace, Constants.STATE.FLYOUT);
    this.getFlyoutCursor(workspace)?.draw();
    this.resetFlyoutCursorPosition(workspace);

    // Prevent shift-tab to the toolbox while the flyout has focus.
    const toolboxElement = getToolboxElement(workspace);
    if (toolboxElement) {
      toolboxElement.tabIndex = -1;
    }
  }

  /**
   * Clears the navigation state and closes the flyout if `allowClose` is true
   * and a gesture is not in progress.
   *
   * @param workspace The workspace the flyout is on.
   * @param closeFlyout True to close the flyout, false otherwise.
   */
  handleBlurFlyout(workspace: Blockly.WorkspaceSvg, closeFlyout: boolean) {
    this.setState(workspace, Constants.STATE.NOWHERE);
    if (closeFlyout) {
      workspace.hideChaff();
    }
    this.getFlyoutCursor(workspace)?.hide();

    // Reinstate tab to toolbox.
    const toolboxElement = getToolboxElement(workspace);
    if (toolboxElement) {
      toolboxElement.tabIndex = 0;
    }
  }

  /**
   * Move the flyout cursor to the start if unset (as it is initially despite
   * the types) or on a disposed item.
   *
   * @param workspace The workspace.
   */
  private resetFlyoutCursorPosition(workspace: Blockly.WorkspaceSvg) {
    const flyout = workspace.getFlyout();
    if (!flyout) return;
    const flyoutCursor = this.getFlyoutCursor(workspace);
    if (!flyoutCursor) return;

    const curNode = flyoutCursor.getCurNode();
    if (curNode && !this.isFlyoutItemDisposed(curNode)) return;

    const flyoutContents = flyout.getContents();
    const firstFlyoutItem = flyoutContents[0];
    if (!firstFlyoutItem) return;
    if (firstFlyoutItem.getElement() instanceof Blockly.FlyoutButton) {
      const astNode = Blockly.ASTNode.createButtonNode(
        firstFlyoutItem.getElement() as Blockly.FlyoutButton,
      );
      flyoutCursor.setCurNode(astNode!);
    } else if (firstFlyoutItem.getElement() instanceof Blockly.BlockSvg) {
      const astNode = Blockly.ASTNode.createStackNode(
        firstFlyoutItem.getElement() as Blockly.BlockSvg,
      );
      flyoutCursor.setCurNode(astNode!);
    }
  }

  /**
   * Sets the cursor location when focusing the workspace.
   * Tries the following, in order, stopping after the first success:
   *  - Resume editing by returning the cursor to its previous location, if valid.
   *  - Move the cursor to the top connection point on on the first top block.
   *  - Move the cursor to the default location on the workspace.
   *
   * @param workspace The main Blockly workspace.
   * @return true if the cursor location was defaulted.
   */
  defaultCursorPositionIfNeeded(
    workspace: Blockly.WorkspaceSvg,
    prefer: 'first' | 'last' = 'first',
  ) {
    const topBlocks = workspace.getTopBlocks(true);
    const cursor = workspace.getCursor();
    if (!cursor) {
      return;
    }
    const disposed = cursor.getCurNode()?.getSourceBlock()?.disposed;
    if (cursor.getCurNode() && !disposed) {
      // Retain the cursor's previous position since it's set, but only if not
      // disposed (which can happen when blocks are reloaded).
      return false;
    }
    const wsCoordinates = new Blockly.utils.Coordinate(
      this.DEFAULT_WS_COORDINATE.x / workspace.scale,
      this.DEFAULT_WS_COORDINATE.y / workspace.scale,
    );
    if (topBlocks.length > 0) {
      cursor.setCurNode(
        Blockly.ASTNode.createTopNode(
          topBlocks[prefer === 'first' ? 0 : topBlocks.length - 1],
        )!,
      );
    } else {
      const wsNode = Blockly.ASTNode.createWorkspaceNode(
        workspace,
        wsCoordinates,
      );
      cursor.setCurNode(wsNode!);
    }
    return true;
  }

  /**
   * Gets the cursor on the flyout's workspace.
   *
   * @param workspace The main workspace the flyout is on.
   * @returns The flyout's cursor or null if no flyout exists.
   */
  getFlyoutCursor(workspace: Blockly.WorkspaceSvg): FlyoutCursor | null {
    const flyout = workspace.getFlyout();
    const cursor = flyout ? flyout.getWorkspace().getCursor() : null;

    return cursor as FlyoutCursor;
  }

  /**
   * Tries to intelligently connect the blocks or connections
   * represented by the given nodes, based on node types and locations.
   *
   * @param workspace The main workspace.
   * @param stationaryNode The first node to connect.
   * @param movingNode The second node to connect.
   * @returns True if the key was handled; false if something went
   *     wrong.
   */
  tryToConnectNodes(
    workspace: Blockly.WorkspaceSvg,
    stationaryNode: Blockly.ASTNode,
    movingNode: Blockly.ASTNode,
  ): boolean {
    if (!this.logConnectionWarning(stationaryNode, movingNode)) {
      return false;
    }

    const stationaryType = stationaryNode.getType();
    const movingType = movingNode.getType();

    const stationaryLoc = stationaryNode.getLocation();
    const movingLoc = movingNode.getLocation();

    if (stationaryNode.isConnection()) {
      if (movingNode.isConnection()) {
        const stationaryAsConnection =
          stationaryLoc as Blockly.RenderedConnection;
        const movingAsConnection = movingLoc as Blockly.RenderedConnection;
        return this.connect(movingAsConnection, stationaryAsConnection);
      }
      // Connect the moving block to the stationary connection using
      // the most plausible connection on the moving block.
      if (
        movingType === Blockly.ASTNode.types.BLOCK ||
        movingType === Blockly.ASTNode.types.STACK
      ) {
        const stationaryAsConnection =
          stationaryLoc as Blockly.RenderedConnection;
        const movingAsBlock = movingLoc as Blockly.BlockSvg;
        return this.insertBlock(movingAsBlock, stationaryAsConnection);
      }
    } else if (stationaryType === Blockly.ASTNode.types.WORKSPACE) {
      const block = movingNode
        ? (movingNode.getSourceBlock() as Blockly.BlockSvg)
        : null;
      return this.moveBlockToWorkspace(block, stationaryNode);
    } else if (
      stationaryType === Blockly.ASTNode.types.BLOCK &&
      movingType === Blockly.ASTNode.types.BLOCK
    ) {
      // Insert the moving block above the stationary block, if the
      // appropriate connections exist.
      const stationaryBlock = stationaryLoc as Blockly.BlockSvg;
      const movingBlock = movingLoc as Blockly.BlockSvg;
      if (stationaryBlock.previousConnection) {
        return this.insertBlock(
          movingBlock,
          stationaryBlock.previousConnection,
        );
      } else if (stationaryBlock.outputConnection) {
        return this.insertBlock(movingBlock, stationaryBlock.outputConnection);
      }
    }
    this.warn('Unexpected state in tryToConnectNodes.');
    return false;
  }

  /**
   * Warns the user if the given cursor or marker node can not be connected.
   *
   * @param markerNode The node to try to connect to.
   * @param cursorNode The node to connect to the markerNode.
   * @returns True if the marker and cursor are valid types, false
   *     otherwise.
   */
  logConnectionWarning(
    markerNode: Blockly.ASTNode,
    cursorNode: Blockly.ASTNode,
  ): boolean {
    if (!markerNode) {
      this.warn('Cannot insert with no marked node.');
      return false;
    }

    if (!cursorNode) {
      this.warn('Cannot insert with no cursor node.');
      return false;
    }
    const markerType = markerNode.getType();
    const cursorType = cursorNode.getType();

    // Check the marker for invalid types.
    if (markerType === Blockly.ASTNode.types.FIELD) {
      this.warn('Should not have been able to mark a field.');
      return false;
    } else if (markerType === Blockly.ASTNode.types.STACK) {
      this.warn('Should not have been able to mark a stack.');
      return false;
    }

    // Check the cursor for invalid types.
    if (cursorType === Blockly.ASTNode.types.FIELD) {
      this.warn('Cannot attach a field to anything else.');
      return false;
    } else if (cursorType === Blockly.ASTNode.types.WORKSPACE) {
      this.warn('Cannot attach a workspace to anything else.');
      return false;
    }
    return true;
  }

  /**
   * Disconnects the block from its parent and moves it to the position of the
   * workspace node.
   *
   * @param block The block to be moved to the workspace.
   * @param wsNode The workspace node holding the position
   *     the block will be moved to.
   * @returns True if the block can be moved to the workspace,
   *     false otherwise.
   */
  moveBlockToWorkspace(
    block: Blockly.BlockSvg | null,
    wsNode: Blockly.ASTNode,
  ): boolean {
    if (!block) {
      return false;
    }
    if (block.isShadow()) {
      this.warn('Cannot move a shadow block to the workspace.');
      return false;
    }
    if (block.getParent()) {
      block.unplug(false);
    }
    block.moveTo(wsNode.getWsCoordinate());
    return true;
  }

  /**
   * Disconnects the child block from its parent block. No-op if the two given
   * connections are unrelated.
   *
   * @param movingConnection The connection that is being moved.
   * @param destConnection The connection to be moved to.
   */
  disconnectChild(
    movingConnection: Blockly.RenderedConnection,
    destConnection: Blockly.RenderedConnection,
  ) {
    const movingBlock = movingConnection.getSourceBlock();
    const destBlock = destConnection.getSourceBlock();
    let inferiorConnection;

    if (movingBlock.getRootBlock() === destBlock.getRootBlock()) {
      if (movingBlock.getDescendants(false).includes(destBlock)) {
        inferiorConnection = this.getInferiorConnection(destConnection);
        if (inferiorConnection) {
          inferiorConnection.disconnect();
        }
      } else {
        inferiorConnection = this.getInferiorConnection(movingConnection);
        if (inferiorConnection) {
          inferiorConnection.disconnect();
        }
      }
    }
  }

  /**
   * Tries to connect the  given connections.
   *
   * If the given connections are not compatible try finding compatible
   * connections on the source blocks of the given connections.
   *
   * @param movingConnection The connection that is being moved.
   * @param destConnection The connection to be moved to.
   * @returns True if the two connections or their target connections
   *     were connected, false otherwise.
   */
  connect(
    movingConnection: Blockly.RenderedConnection | null,
    destConnection: Blockly.RenderedConnection | null,
  ): boolean {
    if (!movingConnection || !destConnection) {
      return false;
    }

    const movingInferior = this.getInferiorConnection(movingConnection);
    const destSuperior = this.getSuperiorConnection(destConnection);

    const movingSuperior = this.getSuperiorConnection(movingConnection);
    const destInferior = this.getInferiorConnection(destConnection);

    if (
      movingInferior &&
      destSuperior &&
      this.moveAndConnect(movingInferior, destSuperior)
    ) {
      return true;
      // Try swapping the inferior and superior connections on the blocks.
    } else if (
      movingSuperior &&
      destInferior &&
      this.moveAndConnect(movingSuperior, destInferior)
    ) {
      return true;
    } else if (this.moveAndConnect(movingConnection, destConnection)) {
      return true;
    } else {
      const checker = movingConnection.getConnectionChecker();
      const reason = checker.canConnectWithReason(
        movingConnection,
        destConnection,
        false,
      );
      this.warn(
        'Connection failed with error: ' +
          checker.getErrorMessage(reason, movingConnection, destConnection),
      );
      return false;
    }
  }

  /**
   * Finds the inferior connection on the source block if the given connection
   * is superior.
   *
   * @param connection The connection trying to be connected.
   * @returns The inferior connection or null if none exists.
   */
  getInferiorConnection(
    connection: Blockly.RenderedConnection | null,
  ): Blockly.RenderedConnection | null {
    if (!connection) {
      return null;
    }
    const block = connection.getSourceBlock() as Blockly.BlockSvg;
    if (!connection.isSuperior()) {
      return connection;
    } else if (block.previousConnection) {
      return block.previousConnection;
    } else if (block.outputConnection) {
      return block.outputConnection;
    } else {
      return null;
    }
  }

  /**
   * Finds a superior connection on the source block if the given connection is
   * inferior.
   *
   * @param connection The connection trying to be connected.
   * @returns The superior connection or null if none exists.
   */
  getSuperiorConnection(
    connection: Blockly.RenderedConnection | null,
  ): Blockly.RenderedConnection | null {
    if (!connection) {
      return null;
    }
    if (connection.isSuperior()) {
      return connection;
    } else if (connection.targetConnection) {
      return connection.targetConnection;
    }
    return null;
  }

  /**
   * Moves the moving connection to the target connection and connects them.
   *
   * @param movingConnection The connection that is being moved.
   * @param destConnection The connection to be moved to.
   * @returns True if the connections were connected, false otherwise.
   */
  moveAndConnect(
    movingConnection: Blockly.RenderedConnection | null,
    destConnection: Blockly.RenderedConnection | null,
  ): boolean {
    if (!movingConnection || !destConnection) {
      return false;
    }
    const movingBlock = movingConnection.getSourceBlock();
    const checker = movingConnection.getConnectionChecker();

    if (
      checker.canConnect(movingConnection, destConnection, false) &&
      !destConnection.getSourceBlock().isShadow()
    ) {
      this.disconnectChild(movingConnection, destConnection);

      // Position the root block near the connection so it does not move the
      // other block when they are connected.
      if (!destConnection.isSuperior()) {
        const rootBlock = movingBlock.getRootBlock();

        const originalOffsetToTarget = {
          x: destConnection.x - movingConnection.x,
          y: destConnection.y - movingConnection.y,
        };
        const originalOffsetInBlock = movingConnection
          .getOffsetInBlock()
          .clone();
        rootBlock.positionNearConnection(
          movingConnection,
          originalOffsetToTarget,
          originalOffsetInBlock,
        );
      }
      destConnection.connect(movingConnection);
      return true;
    }
    return false;
  }

  /**
   * Tries to connect the given block to the destination connection, making an
   * intelligent guess about which connection to use on the moving block.
   *
   * @param block The block to move.
   * @param destConnection The connection to
   *     connect to.
   * @returns Whether the connection was successful.
   */
  insertBlock(
    block: Blockly.BlockSvg,
    destConnection: Blockly.RenderedConnection,
  ): boolean {
    switch (destConnection.type) {
      case Blockly.PREVIOUS_STATEMENT:
        if (this.connect(block.nextConnection, destConnection)) {
          return true;
        }
        break;
      case Blockly.NEXT_STATEMENT:
        if (this.connect(block.previousConnection, destConnection)) {
          return true;
        }
        break;
      case Blockly.INPUT_VALUE:
        if (this.connect(block.outputConnection, destConnection)) {
          return true;
        }
        break;
      case Blockly.OUTPUT_VALUE:
        for (let i = 0; i < block.inputList.length; i++) {
          const inputConnection = block.inputList[i].connection;
          if (
            inputConnection &&
            inputConnection.type === Blockly.INPUT_VALUE &&
            this.connect(
              inputConnection as Blockly.RenderedConnection,
              destConnection,
            )
          ) {
            return true;
          }
        }
        // If there are no input values pass the output and destination
        // connections to connect_ to find a way to connect the two.
        if (
          block.outputConnection &&
          this.connect(block.outputConnection, destConnection)
        ) {
          return true;
        }
        break;
    }
    this.warn('This block can not be inserted at the marked location.');
    return false;
  }

  /**
   * Enables accessibility mode.
   *
   * @param workspace The workspace to enable keyboard
   *     accessibility mode on.
   */
  enableKeyboardAccessibility(workspace: Blockly.WorkspaceSvg) {
    if (
      this.workspaces.includes(workspace) &&
      !workspace.keyboardAccessibilityMode
    ) {
      workspace.keyboardAccessibilityMode = true;
    }
  }

  /**
   * Disables accessibility mode.
   *
   * @param workspace The workspace to disable keyboard
   *     accessibility mode on.
   */
  disableKeyboardAccessibility(workspace: Blockly.WorkspaceSvg) {
    if (
      this.workspaces.includes(workspace) &&
      workspace.keyboardAccessibilityMode
    ) {
      workspace.keyboardAccessibilityMode = false;
      workspace.getCursor()!.hide();
      if (this.getFlyoutCursor(workspace)) {
        this.getFlyoutCursor(workspace)!.hide();
      }
    }
  }

  /**
   * Navigation log handler. If loggingCallback is defined, use it.
   * Otherwise just log to the console.log.
   *
   * @param msg The message to log.
   */
  log(msg: string) {
    console.log(msg);
  }

  /**
   * Navigation warning handler. If loggingCallback is defined, use it.
   * Otherwise call console.warn.
   *
   * @param msg The warning message.
   */
  warn(msg: string) {
    console.warn(msg);
  }

  /**
   * Navigation error handler. If loggingCallback is defined, use it.
   * Otherwise call console.error.
   *
   * @param msg The error message.
   */
  error(msg: string) {
    console.error(msg);
  }

  /**
   * Save the current cursor location and open the toolbox or flyout
   * to select and insert a block.
   * @param workspace The active workspace.
   */
  openToolboxOrFlyout(workspace: Blockly.WorkspaceSvg) {
    if (workspace.getToolbox()) {
      this.focusToolbox(workspace);
    } else {
      this.focusFlyout(workspace);
    }
  }

  /**
   * Pastes the copied block to the marked location if possible or
   * onto the workspace otherwise.
   *
   * @param copyData The data to paste into the workspace.
   * @param workspace The workspace to paste the data into.
   * @returns True if the paste was sucessful, false otherwise.
   */
  paste(copyData: Blockly.ICopyData, workspace: Blockly.WorkspaceSvg): boolean {
    // Do this before clipoard.paste due to cursor/focus workaround in getCurNode.
    const targetNode = workspace.getCursor()?.getCurNode();

    Blockly.Events.setGroup(true);
    const block = Blockly.clipboard.paste(
      copyData,
      workspace,
    ) as Blockly.BlockSvg;
    if (block) {
      if (targetNode) {
        this.tryToConnectNodes(
          workspace,
          targetNode,
          Blockly.ASTNode.createBlockNode(block)!,
        );
      }
      return true;
    }
    Blockly.Events.setGroup(false);
    return false;
  }

  /**
   * Removes the change listeners on all registered workspaces.
   */
  dispose() {
    for (const workspace of this.workspaces) {
      this.removeWorkspace(workspace);
    }
  }
}<|MERGE_RESOLUTION|>--- conflicted
+++ resolved
@@ -428,18 +428,12 @@
   ) {
     this.setState(workspace, Constants.STATE.NOWHERE);
     const cursor = workspace.getCursor();
-<<<<<<< HEAD
     const popUpDivsShowing =
       Blockly.WidgetDiv.isVisible() || Blockly.DropDownDiv.isVisible();
     if (cursor && (ignorePopUpDivs || !popUpDivsShowing)) {
-      if (cursor.getCurNode()) {
-        this.passiveFocusIndicator.show(cursor.getCurNode());
-=======
-    if (cursor) {
       const curNode = cursor.getCurNode();
       if (curNode) {
         this.passiveFocusIndicator.show(curNode);
->>>>>>> 4ff22472
       }
       // It's initially null so this is a valid state despite the types.
       cursor.setCurNode(null);
