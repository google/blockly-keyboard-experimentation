--- conflicted
+++ resolved
@@ -555,12 +555,8 @@
     const flyoutCursor = this.getFlyoutCursor(workspace);
     if (!flyoutCursor) return;
 
-<<<<<<< HEAD
-    if (
-      flyoutCursor.getCurNode() &&
-      !this.isFlyoutItemDisposed(flyoutCursor.getCurNode())
-    )
-      return false;
+    const curNode = flyoutCursor.getCurNode();
+    if (curNode && !this.isFlyoutItemDisposed(curNode)) return false;
 
     const flyoutContents = flyout.getContents();
     const defaultFlyoutItem =
@@ -568,31 +564,17 @@
         ? flyoutContents[0]
         : flyoutContents[flyoutContents.length - 1];
     if (!defaultFlyoutItem) return;
-    if (defaultFlyoutItem.button) {
+    const defaultFlyoutItemElement = defaultFlyoutItem.getElement();
+    if (defaultFlyoutItemElement instanceof Blockly.FlyoutButton) {
       const astNode = Blockly.ASTNode.createButtonNode(
-        defaultFlyoutItem.button,
+        defaultFlyoutItemElement as Blockly.FlyoutButton,
       );
       flyoutCursor.setCurNode(astNode!);
       return true;
-    } else if (defaultFlyoutItem.block) {
-      const astNode = Blockly.ASTNode.createStackNode(defaultFlyoutItem.block);
-=======
-    const curNode = flyoutCursor.getCurNode();
-    if (curNode && !this.isFlyoutItemDisposed(curNode)) return;
-
-    const flyoutContents = flyout.getContents();
-    const firstFlyoutItem = flyoutContents[0];
-    if (!firstFlyoutItem) return;
-    if (firstFlyoutItem.getElement() instanceof Blockly.FlyoutButton) {
-      const astNode = Blockly.ASTNode.createButtonNode(
-        firstFlyoutItem.getElement() as Blockly.FlyoutButton,
+    } else if (defaultFlyoutItemElement instanceof Blockly.BlockSvg) {
+      const astNode = Blockly.ASTNode.createStackNode(
+        defaultFlyoutItemElement as Blockly.BlockSvg,
       );
-      flyoutCursor.setCurNode(astNode!);
-    } else if (firstFlyoutItem.getElement() instanceof Blockly.BlockSvg) {
-      const astNode = Blockly.ASTNode.createStackNode(
-        firstFlyoutItem.getElement() as Blockly.BlockSvg,
-      );
->>>>>>> 4ff22472
       flyoutCursor.setCurNode(astNode!);
       return true;
     }
