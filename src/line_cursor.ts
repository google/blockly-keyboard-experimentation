/**
 * @license
 * Copyright 2020 Google LLC
 * SPDX-License-Identifier: Apache-2.0
 */

/**
 * @fileoverview The class representing a line cursor.
 * A line cursor tries to traverse the blocks and connections on a block as if
 * they were lines of code in a text editor. Previous and next traverse previous
 * connections, next connections and blocks, while in and out traverse input
 * connections and fields.
 * @author aschmiedt@google.com (Abby Schmiedt)
 */

import * as Blockly from 'blockly/core';
import {ASTNode, Marker} from 'blockly/core';
import {scrollBoundsIntoView} from './workspace_utilities';

/** Options object for LineCursor instances. */
export type CursorOptions = {
  /**
   * Can the cursor visit all stack connections (next/previous), or
   * (if false) only unconnected next connections?
   */
  stackConnections: boolean;
};

/** Default options for LineCursor instances. */
const defaultOptions: CursorOptions = {
  stackConnections: true,
};

/**
 * Class for a line cursor.
 */
export class LineCursor extends Marker {
  override type = 'cursor';

  /** Options for this line cursor. */
  private readonly options: CursorOptions;

  /** Has the cursor been installed in a workspace's marker manager? */
  private installed = false;

  /** Old Cursor instance, saved during installation. */
  private oldCursor: Blockly.Cursor | null = null;

  /** Locations to try moving the cursor to after a deletion. */
  private potentialNodes: Blockly.ASTNode[] | null = null;

  /**
   * @param workspace The workspace this cursor belongs to.
   */
  constructor(
    public readonly workspace: Blockly.WorkspaceSvg,
    options?: Partial<CursorOptions>,
  ) {
    super();
    // Bind selectListener to facilitate future install/uninstall.
    this.selectListener = this.selectListener.bind(this);
    // Regularise options and apply defaults.
    this.options = {...defaultOptions, ...options};
  }

  /**
   * Install this LineCursor in its workspace's marker manager and set
   * up the select listener.  The original cursor (if any) is saved
   * for future use by .uninstall(), and its location is used to set
   * this one's.
   */
  install() {
    if (this.installed) throw new Error('LineCursor already installed');
    const markerManager = this.workspace.getMarkerManager();
    this.oldCursor = markerManager.getCursor();
    markerManager.setCursor(this);
    if (this.oldCursor) this.setCurNode(this.oldCursor.getCurNode());
    this.workspace.addChangeListener(this.selectListener);
    this.installed = true;
  }

  /**
   * Remove the select listener and uninstall this LineCursor from its
   * workspace's marker manager, restoring any previously-existing
   * cursor.  Does not attempt to adjust original cursor's location.
   */
  uninstall() {
    if (!this.installed) throw new Error('LineCursor not yet installed');
    this.workspace.removeChangeListener(this.selectListener.bind(this));
    if (this.oldCursor) {
      this.workspace.getMarkerManager().setCursor(this.oldCursor);
    }
    this.installed = false;
  }

  /**
   * Moves the cursor to the next previous connection, next connection or block
   * in the pre order traversal. Finds the next node in the pre order traversal.
   *
   * @returns The next node, or null if the current node is
   *     not set or there is no next value.
   */
  next(): ASTNode | null {
    const curNode = this.getCurNode();
    if (!curNode) {
      return null;
    }
    let newNode = this.getNextNode(curNode, this.validLineNode.bind(this));

    if (newNode) {
      this.setCurNode(newNode);
    }
    return newNode;
  }

  /**
   * Moves the cursor to the next input connection or field
   * in the pre order traversal.
   *
   * @returns The next node, or null if the current node is
   *     not set or there is no next value.
   */
  in(): ASTNode | null {
    const curNode = this.getCurNode();
    if (!curNode) {
      return null;
    }
    const newNode = this.getNextNode(curNode, this.validInLineNode.bind(this));

    if (newNode) {
      this.setCurNode(newNode);
    }
    return newNode;
  }
  /**
   * Moves the cursor to the previous next connection or previous connection in
   * the pre order traversal.
   *
   * @returns The previous node, or null if the current node
   *     is not set or there is no previous value.
   */
  prev(): ASTNode | null {
    const curNode = this.getCurNode();
    if (!curNode) {
      return null;
    }
    let newNode = this.getPreviousNode(curNode, this.validLineNode.bind(this));

    if (newNode) {
      this.setCurNode(newNode);
    }
    return newNode;
  }

  /**
   * Moves the cursor to the previous input connection or field in the pre order
   * traversal.
   *
   * @returns The previous node, or null if the current node
   *     is not set or there is no previous value.
   */
  out(): ASTNode | null {
    const curNode = this.getCurNode();
    if (!curNode) {
      return null;
    }
    const newNode = this.getPreviousNode(
      curNode,
      this.validInLineNode.bind(this),
    );

    if (newNode) {
      this.setCurNode(newNode);
    }
    return newNode;
  }

  /**
   * Returns true iff the given node represents the "beginning of a
   * new line of code" (and thus can be visited by pressing the
   * up/down arrow keys).  Specifically, if the node is for:
   *
   * - Any block that is not a value block.
   * - A top-level value block (one that is unconnected).
   * - An unconnected next statement input.
   * - An unconnected 'next' connection - the "blank line at the end".
   *   This is to facilitate connecting additional blocks to a
   *   stack/substack.
   *
   * If options.stackConnections is true (the default) then allow the
   * cursor to visit all (useful) stack connection by additionally
   * returning true for:
   *
   *   - Any next statement input
   *   - Any 'next' connection.
   *   - An unconnected previous statement input.
   *
   * @param node The AST node to check.
   * @returns True if the node should be visited, false otherwise.
   */
  protected validLineNode(node: ASTNode | null): boolean {
    if (!node) return false;
    const location = node.getLocation();
    const type = node && node.getType();
    switch (type) {
      case ASTNode.types.BLOCK:
        return !(location as Blockly.Block).outputConnection?.isConnected();
      case ASTNode.types.INPUT:
        const connection = location as Blockly.Connection;
        return (
          connection.type === Blockly.NEXT_STATEMENT &&
          (this.options.stackConnections || !connection.isConnected())
        );
      case ASTNode.types.NEXT:
        return (
          this.options.stackConnections ||
          !(location as Blockly.Connection).isConnected()
        );
      case ASTNode.types.PREVIOUS:
        return (
          this.options.stackConnections &&
          !(location as Blockly.Connection).isConnected()
        );
      default:
        return false;
    }
  }

  /**
   * Returns true iff the given node can be visited by the cursor when
   * using the left/right arrow keys.  Specifically, if the node is
   * any node for which valideLineNode would return true, plus:
   *
   * - Any block.
   * - Any field that is not a full block field.
   * - Any unconnected next or input connection.  This is to
   *   facilitate connecting additional blocks.
   *
   * @param node The AST node to check whether it is valid.
   * @returns True if the node should be visited, false otherwise.
   */
  protected validInLineNode(node: ASTNode | null): boolean {
    if (!node) return false;
    if (this.validLineNode(node)) return true;
    const location = node.getLocation();
    const type = node && node.getType();
    switch (type) {
      case ASTNode.types.BLOCK:
        return true;
      case ASTNode.types.INPUT:
        return !(location as Blockly.Connection).isConnected();
      case ASTNode.types.FIELD: {
        const field = node.getLocation() as Blockly.Field;
        return !(
          field.getSourceBlock()?.isSimpleReporter() &&
          // @ts-expect-error isFullBlockField is a protected method.
          field.isFullBlockField()
        );
      }
      default:
        return false;
    }
  }

  /**
   * Returns true iff the given node can be visited by the cursor.
   * Specifically, if the node is any for which validInLineNode woudl
   * return true, or if it is a workspace node.
   *
   * @param node The AST node to check whether it is valid.
   * @returns True if the node should be visited, false otherwise.
   */
  protected validNode(node: ASTNode | null): boolean {
    return (
      !!node &&
      (this.validInLineNode(node) || node.getType() === ASTNode.types.WORKSPACE)
    );
  }

  /**
   * Moves the cursor to the next sibling that is at the same level
   * of nesting.
   *
   * @returns The next sibling node, or null if the current node
   *     is not set or there is no next sibling node.
   */
  nextSibling(): ASTNode | null {
    const curNode = this.getCurNode();
    if (!curNode) {
      return null;
    }
    let newNode = null;
    switch (curNode.getType()) {
      case ASTNode.types.STACK: {
        // TODO: Make navigateBetweenStacks public
        newNode = (curNode as any).navigateBetweenStacks(true);
        break;
      }
      case ASTNode.types.WORKSPACE: {
        break;
      }
      default: {
        const block = curNode.getSourceBlock();
        const nextBlock = block?.getNextBlock();
        if (nextBlock) {
          newNode = ASTNode.createBlockNode(nextBlock);
        }
        break;
      }
    }

    if (newNode) {
      this.setCurNode(newNode);
    }
    return newNode;
  }

  /**
   * Moves the cursor to the previous sibling that is at the same level
   * of nesting.
   *
   * @returns The previous sibling node, or null if the current node
   *     is not set or there is no previous sibling node.
   */
  previousSibling(): ASTNode | null {
    const curNode = this.getCurNode();
    if (!curNode) {
      return null;
    }
    let newNode = null;
    switch (curNode.getType()) {
      case ASTNode.types.STACK: {
        // TODO: Make navigateBetweenStacks public.
        newNode = (curNode as any).navigateBetweenStacks(false);
        break;
      }
      case ASTNode.types.WORKSPACE: {
        break;
      }
      default: {
        const block = curNode.getSourceBlock();
        // TODO: Decide what this should do if the source block is
        // the first block inside a statement input.
        // TODO: Decide what this should do if the source block
        // has an output instead of a previous.
        const prevBlock = block?.getPreviousBlock();
        if (prevBlock) {
          newNode = ASTNode.createBlockNode(prevBlock);
        }
        break;
      }
    }

    if (newNode) {
      this.setCurNode(newNode);
    }
    return newNode;
  }

  /**
   * Moves the cursor out by one level of nesting.
   *
   * @returns The new node the cursor points to, or null if
   * one could not be found.
   */
  contextOut(): ASTNode | null {
    const curNode = this.getCurNode();
    if (!curNode) {
      return null;
    }

    // Returns null at the workspace level.
    // TODO: Decide where the cursor goes from the workspace level.
    const newNode = curNode.out();
    if (newNode) {
      this.setCurNode(newNode);
    }
    return newNode;
  }

  /**
   * Moves the cursor in by one level of nesting.
   *
   * @returns The new node the cursor points to, or null if
   * one could not be found.
   */
  contextIn(): ASTNode | null {
    let curNode: ASTNode | null = this.getCurNode();
    if (!curNode) {
      return null;
    }
    // If we are on a previous or output connection, go to the block level
    // before performing next operation.
    if (
      curNode.getType() === ASTNode.types.PREVIOUS ||
      curNode.getType() === ASTNode.types.OUTPUT
    ) {
      curNode = curNode.next();
    }
    const newNode = curNode?.in() ?? null;

    if (newNode) {
      this.setCurNode(newNode);
    }
    return newNode;
  }

  /**
   * Uses pre order traversal to navigate the Blockly AST. This will allow
   * a user to easily navigate the entire Blockly AST without having to go in
   * and out levels on the tree.
   *
   * @param node The current position in the AST.
   * @param isValid A function true/false depending on whether the given node
   *     should be traversed.
   * @returns The next node in the traversal.
   */
  private getNextNode(
    node: ASTNode | null,
    isValid: (p1: ASTNode | null) => boolean,
  ): ASTNode | null {
    if (!node) {
      return null;
    }
    const newNode = node.in() || node.next();
    if (isValid(newNode)) {
      return newNode;
    } else if (newNode) {
      return this.getNextNode(newNode, isValid);
    }
    const siblingOrParent = this.findSiblingOrParent(node.out());
    if (isValid(siblingOrParent)) {
      return siblingOrParent;
    } else if (siblingOrParent) {
      return this.getNextNode(siblingOrParent, isValid);
    }
    return null;
  }

  /**
   * Reverses the pre order traversal in order to find the previous node. This
   * will allow a user to easily navigate the entire Blockly AST without having
   * to go in and out levels on the tree.
   *
   * @param node The current position in the AST.
   * @param isValid A function true/false depending on whether the given node
   *     should be traversed.
   * @returns The previous node in the traversal or null if no previous node
   *     exists.
   */
  private getPreviousNode(
    node: ASTNode | null,
    isValid: (p1: ASTNode | null) => boolean,
  ): ASTNode | null {
    if (!node) {
      return null;
    }
    let newNode: ASTNode | null = node.prev();

    if (newNode) {
      newNode = this.getRightMostChild(newNode);
    } else {
      newNode = node.out();
    }
    if (isValid(newNode)) {
      return newNode;
    } else if (newNode) {
      return this.getPreviousNode(newNode, isValid);
    }
    return null;
  }

  /**
   * From the given node find either the next valid sibling or parent.
   *
   * @param node The current position in the AST.
   * @returns The parent AST node or null if there are no valid parents.
   */
  private findSiblingOrParent(node: ASTNode | null): ASTNode | null {
    if (!node) {
      return null;
    }
    const nextNode = node.next();
    if (nextNode) {
      return nextNode;
    }
    return this.findSiblingOrParent(node.out());
  }

  /**
   * Get the right most child of a node.
   *
   * @param node The node to find the right most child of.
   * @returns The right most child of the given node, or the node if no child
   *     exists.
   */
  private getRightMostChild(node: ASTNode | null): ASTNode | null {
    if (!node!.in()) {
      return node;
    }
    let newNode = node!.in();
    while (newNode && newNode.next()) {
      newNode = newNode.next();
    }
    return this.getRightMostChild(newNode);
  }

  /**
   * Prepare for the deletion of a block by making a list of nodes we
   * could move the cursor to afterwards and save it to
   * this.potentialNodes.
   *
   * After the deletion has occurred, call postDelete to move it to
   * the first valid node on that list.
   *
   * The locations to try (in order of preference) are:
   *
   * - The current location.
   * - The connection to which the deleted block is attached.
   * - The block connected to the next connection of the deleted block.
   * - The parent block of the deleted block.
   * - A location on the workspace beneath the deleted block.
   *
   * N.B.: When block is deleted, all of the blocks conneccted to that
   * block's inputs are also deleted, but not blocks connected to its
   * next connection.
   *
   * @param deletedBlock The block that is being deleted.
   */
  preDelete(deletedBlock: Blockly.Block) {
    const curNode = this.getCurNode();

    const nodes: Blockly.ASTNode[] = [curNode];
    // The connection to which the deleted block is attached.
    const parentConnection =
      deletedBlock.previousConnection?.targetConnection ??
      deletedBlock.outputConnection?.targetConnection;
    if (parentConnection) {
      const parentNode = Blockly.ASTNode.createConnectionNode(parentConnection);
      if (parentNode) nodes.push(parentNode);
    }
    // The block connected to the next connection of the deleted block.
    const nextBlock = deletedBlock.getNextBlock();
    if (nextBlock) {
      const nextNode = Blockly.ASTNode.createBlockNode(nextBlock);
      if (nextNode) nodes.push(nextNode);
    }
    //  The parent block of the deleted block.
    const parentBlock = deletedBlock.getParent();
    if (parentBlock) {
      const parentNode = Blockly.ASTNode.createBlockNode(parentBlock);
      if (parentNode) nodes.push(parentNode);
    }
    // A location on the workspace beneath the deleted block.
    // Move to the workspace.
    const curBlock = curNode.getSourceBlock();
    if (curBlock) {
      const workspaceNode = Blockly.ASTNode.createWorkspaceNode(
        this.workspace,
        curBlock.getRelativeToSurfaceXY(),
      );
      if (workspaceNode) nodes.push(workspaceNode);
    }
    this.potentialNodes = nodes;
  }

  /**
   * Move the cursor to the first valid location in
   * this.potentialNodes, following a block deletion.
   */
  postDelete() {
    const nodes = this.potentialNodes;
    this.potentialNodes = null;
    if (!nodes) throw new Error('must call preDelete first');
    for (const node of nodes) {
      if (this.validNode(node) && !node.getSourceBlock()?.disposed) {
        this.setCurNode(node);
        return;
      }
    }
    throw new Error('no valid nodes in this.potentialNodes');
  }

  /**
   * Get the current location of the cursor.
   *
   * Overrides superclass implementation to add a hack that attempts
   * to detect if the user has moved focus by selecting a block and,
   * if so, update the cursor location (and any highlighting) to
   * match.
   *
   * Doing this only when getCurNode would naturally be called works
   * reasonably well but has some glitches, most notably that if the
   * cursor was not on a block (e.g. it was on a connection or the
   * workspace) when the user selected a block then it will remain
   * visible in its previous location until some keyboard navigation occurs.
   *
   * To ameliorate this, the LineCursor constructor adds an event
   * listener that calls getCurNode in response to SELECTED events.
   *
   * Remove this hack once Blockly is modified to update the
   * cursor/focus itself.
   *
   * @returns The current field, connection, or block the cursor is on.
   */
  override getCurNode(): ASTNode {
    const curNode = super.getCurNode();
    const selected = Blockly.common.getSelected();
    if (selected?.workspace !== this.workspace) return curNode;

    // Selected item is on workspace that this cursor belongs to.
    const curLocation = curNode?.getLocation();
    if (curLocation === selected) return curNode;

    // Selected item is not where cursor is.  Try to move cursor.
    if (!(selected instanceof Blockly.Block)) {
      console.error('Selected item is not a block.  Ignoring');
      return curNode;
    }
    const newNode = new ASTNode(ASTNode.types.BLOCK, selected);
    this.setCurNode(newNode);
    return newNode;
  }

  /**
   * Set the location of the cursor and draw it.
   *
   * Overrides normal Marker setCurNode logic to call
   * this.drawMarker() instead of this.drawer.draw() directly.
   *
   * @param newNode The new location of the cursor.
   */
  override setCurNode(newNode: ASTNode) {
    const oldNode = super.getCurNode();
    // Kludge: we can't set this.curNode directly, so we have to call
    // super.setCurNode(...) to do it for us - but that would call
    // this.drawer.draw(...), so prevent that by temporarily setting
    // this.drawer to null (which we also can't do directly!)
    const drawer = this.getDrawer();
    this.setDrawer(null as any); // Cast required since param is not nullable.
    super.setCurNode(newNode);
    this.setDrawer(drawer);
    // Draw this marker the way we want to.
    this.drawMarker(oldNode, newNode);
    // Try to scroll cursor into view.
    if (newNode?.getType() === ASTNode.types.BLOCK) {
      const block = newNode.getLocation() as Blockly.BlockSvg;
      scrollBoundsIntoView(
        block.getBoundingRectangleWithoutChildren(),
        block.workspace,
      );
    }
  }

  /**
   * Redraw the current marker.
   *
   * Overrides normal Marker drawing logic to use this.drawMarker()
   * instead of this.drawer.draw() directly.
   *
   * This hooks the method used by the renderer to draw the marker,
   * preventing the marker drawer from showing a marker if we don't
   * want it to.
   */
  override draw() {
    const curNode = super.getCurNode();
    this.drawMarker(curNode, curNode);
  }

  /**
   * Draw this cursor's marker.
   *
   * This is a wrapper around this.drawer.draw (usually implemented by
   * MarkerSvg.prototype.draw) that will, if newNode is a BLOCK node,
   * instead call `setSelected` to select it (if it's a regular block)
   * or `addSelect` (if it's a shadow block, since shadow blocks can't
   * be selected) instead of using the normal drawer logic.
   *
   * TODO(#142): The selection and fake-selection code was originally
   * a hack added for testing on October 28 2024, because the default
   * drawer (MarkerSvg) behaviour in Zelos was to draw a box around
   * the block and all attached child blocks, which was confusing when
   * navigating stacks.
   *
   * Since then we have decided that we probably _do_ in most cases
   * want navigating to a block to select the block, but more
   * particularly that we want navigation to move _focus_.  Replace
   * this selection hack with non-hacky changing of focus once that's
   * possible.
   *
<<<<<<< HEAD
   * @param newNode The new location of the cursor.
   */
  override setCurNode(newNode: ASTNode) {
    const oldNode = this.getCurNode();
    super.setCurNode(newNode);
    this.updateFocusIndication(oldNode, newNode);
  }

  override hide(): void {
    super.hide();

    // If there's a block currently selected, remove the selection since the
    // cursor should now be hidden.
    const curNode = this.getCurNode();
    if (curNode.getType() === ASTNode.types.BLOCK) {
      const block = curNode.getLocation() as Blockly.BlockSvg;
      if (!block.isShadow()) {
        Blockly.common.setSelected(null);
      } else {
        block.removeSelect();
      }
    }
  }

  /**
   * Implements fake selection of shadow blocks as described in
   * documentation for setCurNode.
   *
=======
>>>>>>> 07477f7f
   * @param oldNode The previous node.
   * @param curNode The current node.
   */
  private drawMarker(oldNode: ASTNode, curNode: ASTNode) {
    // If old node was a block, unselect it or remove fake selection.
    if (oldNode?.getType() === ASTNode.types.BLOCK) {
      const block = oldNode.getLocation() as Blockly.BlockSvg;
      if (!block.isShadow()) {
        Blockly.common.setSelected(null);
      } else {
        block.removeSelect();
      }
    }

    // If curNode node is not block, just use the drawer.
    if (curNode?.getType() !== ASTNode.types.BLOCK) {
      this.getDrawer()?.draw(oldNode, curNode);
      return;
    }

    // curNode is a block.  Hide any visible marker SVG and instead
    // select the block or make it look selected.
    super.hide(); // Calls this.drawer?.hide().
    const block = curNode.getLocation() as Blockly.BlockSvg;
    if (!block.isShadow()) {
      Blockly.common.setSelected(block);
    } else {
      block.addSelect();
    }

    // Call MarkerSvg.prototype.fireMarkerEvent like
    // MarkerSvg.prototype.draw would (even though it's private).
    (this.getDrawer() as any)?.fireMarkerEvent?.(oldNode, curNode);
  }

  /**
   * Event listener that syncs the cursor location to the selected
   * block on SELECTED events.
   */
  private selectListener(event: Blockly.Events.Abstract) {
    if (event.type !== Blockly.Events.SELECTED) return;
    const selectedEvent = event as Blockly.Events.Selected;
    if (selectedEvent.workspaceId !== this.workspace.id) return;
    this.getCurNode();
  }
}

export const registrationName = 'LineCursor';
export const registrationType = Blockly.registry.Type.CURSOR;

Blockly.registry.register(registrationType, registrationName, LineCursor);

export const pluginInfo = {
  [registrationType.toString()]: registrationName,
};<|MERGE_RESOLUTION|>--- conflicted
+++ resolved
@@ -652,51 +652,6 @@
     }
   }
 
-  /**
-   * Redraw the current marker.
-   *
-   * Overrides normal Marker drawing logic to use this.drawMarker()
-   * instead of this.drawer.draw() directly.
-   *
-   * This hooks the method used by the renderer to draw the marker,
-   * preventing the marker drawer from showing a marker if we don't
-   * want it to.
-   */
-  override draw() {
-    const curNode = super.getCurNode();
-    this.drawMarker(curNode, curNode);
-  }
-
-  /**
-   * Draw this cursor's marker.
-   *
-   * This is a wrapper around this.drawer.draw (usually implemented by
-   * MarkerSvg.prototype.draw) that will, if newNode is a BLOCK node,
-   * instead call `setSelected` to select it (if it's a regular block)
-   * or `addSelect` (if it's a shadow block, since shadow blocks can't
-   * be selected) instead of using the normal drawer logic.
-   *
-   * TODO(#142): The selection and fake-selection code was originally
-   * a hack added for testing on October 28 2024, because the default
-   * drawer (MarkerSvg) behaviour in Zelos was to draw a box around
-   * the block and all attached child blocks, which was confusing when
-   * navigating stacks.
-   *
-   * Since then we have decided that we probably _do_ in most cases
-   * want navigating to a block to select the block, but more
-   * particularly that we want navigation to move _focus_.  Replace
-   * this selection hack with non-hacky changing of focus once that's
-   * possible.
-   *
-<<<<<<< HEAD
-   * @param newNode The new location of the cursor.
-   */
-  override setCurNode(newNode: ASTNode) {
-    const oldNode = this.getCurNode();
-    super.setCurNode(newNode);
-    this.updateFocusIndication(oldNode, newNode);
-  }
-
   override hide(): void {
     super.hide();
 
@@ -714,11 +669,41 @@
   }
 
   /**
-   * Implements fake selection of shadow blocks as described in
-   * documentation for setCurNode.
-   *
-=======
->>>>>>> 07477f7f
+   * Redraw the current marker.
+   *
+   * Overrides normal Marker drawing logic to use this.drawMarker()
+   * instead of this.drawer.draw() directly.
+   *
+   * This hooks the method used by the renderer to draw the marker,
+   * preventing the marker drawer from showing a marker if we don't
+   * want it to.
+   */
+  override draw() {
+    const curNode = super.getCurNode();
+    this.drawMarker(curNode, curNode);
+  }
+
+  /**
+   * Draw this cursor's marker.
+   *
+   * This is a wrapper around this.drawer.draw (usually implemented by
+   * MarkerSvg.prototype.draw) that will, if newNode is a BLOCK node,
+   * instead call `setSelected` to select it (if it's a regular block)
+   * or `addSelect` (if it's a shadow block, since shadow blocks can't
+   * be selected) instead of using the normal drawer logic.
+   *
+   * TODO(#142): The selection and fake-selection code was originally
+   * a hack added for testing on October 28 2024, because the default
+   * drawer (MarkerSvg) behaviour in Zelos was to draw a box around
+   * the block and all attached child blocks, which was confusing when
+   * navigating stacks.
+   *
+   * Since then we have decided that we probably _do_ in most cases
+   * want navigating to a block to select the block, but more
+   * particularly that we want navigation to move _focus_.  Replace
+   * this selection hack with non-hacky changing of focus once that's
+   * possible.
+   *
    * @param oldNode The previous node.
    * @param curNode The current node.
    */
